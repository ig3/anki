--- conflicted
+++ resolved
@@ -1,8 +1,4 @@
-<<<<<<< HEAD
-use chrono::{DateTime, Datelike, FixedOffset, Local, Timelike, TimeZone};
-=======
 use chrono::{Date, Duration, FixedOffset, Local, TimeZone};
->>>>>>> a5613523
 
 pub struct SchedTimingToday {
     /// The number of days that have passed since the collection was created.
@@ -47,6 +43,51 @@
     }
 }
 
+/// The number of times the day rolled over between two timestamps.
+///  fn days_elapsed_test(start: i64, end: i64, rollover_today: i64) -> u32 {
+///      println!();
+///      println!("start: {}", start);
+///      let start_dt = Local.timestamp(start, 0);
+///      println!("start_dt: {}", start_dt);
+///      println!("end: {}", end);
+///      let end_dt = Local.timestamp(end, 0);
+///      println!("end_dt: {}", end_dt);
+///      let rollover_dt = Local.timestamp(rollover_today, 0);
+///      println!("rollover: {}", rollover_today);
+///      println!("rollover_dt: {}", rollover_dt);
+///  
+///      let rollover_dt = Local.timestamp(rollover_today, 0);
+///      println!("rollover hour: {}", rollover_dt.hour());
+///  
+///      let start_dt = Local.timestamp(start, 0);
+///  
+///      let reference_dt = Local
+///          .ymd(start_dt.year(), start_dt.month(), start_dt.day())
+///          .and_hms(rollover_dt.hour(), 0, 0);
+///  
+///      println!("reference time: {}", reference_dt);
+///  
+///      let reference = reference_dt.timestamp() - 3601;
+///  
+///  
+///      println!("reference: {}", reference);
+///      let x = Local.timestamp(reference, 0);
+///      println!("actual reference time: {}", x);
+///  
+///  
+///      // get the number of full days that have elapsed
+///      let secs = (rollover_today - reference).max(0);
+///      let days = (secs / 86_400) as u32;
+///      println!("days: {} leaving {}", days, (secs % 86_400));
+///  
+///      // minus one if today's cutoff hasn't passed
+///      if days > 0 && end < rollover_today {
+///          days - 1
+///      } else {
+///          days
+///      }
+///  }
+
 /// The number of times the day rolled over between two dates.
 fn days_elapsed(
     start_date: Date<FixedOffset>,
@@ -55,73 +96,8 @@
 ) -> u32 {
     let days = (end_date - start_date).num_days();
 
-<<<<<<< HEAD
-/// The number of times the day rolled over between two timestamps.
-fn days_elapsed_test(start: i64, end: i64, rollover_today: i64) -> u32 {
-    println!();
-    println!("start: {}", start);
-    let start_dt = Local.timestamp(start, 0);
-    println!("start_dt: {}", start_dt);
-    println!("end: {}", end);
-    let end_dt = Local.timestamp(end, 0);
-    println!("end_dt: {}", end_dt);
-    let rollover_dt = Local.timestamp(rollover_today, 0);
-    println!("rollover: {}", rollover_today);
-    println!("rollover_dt: {}", rollover_dt);
-
-    let rollover_dt = Local.timestamp(rollover_today, 0);
-    println!("rollover hour: {}", rollover_dt.hour());
-
-    let start_dt = Local.timestamp(start, 0);
-
-    let reference_dt = Local
-        .ymd(start_dt.year(), start_dt.month(), start_dt.day())
-        .and_hms(rollover_dt.hour(), 0, 0);
-
-    println!("reference time: {}", reference_dt);
-
-    let reference = reference_dt.timestamp() - 3601;
-
-
-    println!("reference: {}", reference);
-    let x = Local.timestamp(reference, 0);
-    println!("actual reference time: {}", x);
-
-
-    // get the number of full days that have elapsed
-    let secs = (rollover_today - reference).max(0);
-    let days = (secs / 86_400) as u32;
-    println!("days: {} leaving {}", days, (secs % 86_400));
-
-    // minus one if today's cutoff hasn't passed
-    if days > 0 && end < rollover_today {
-        days - 1
-    } else {
-        days
-    }
-}
-
-/// The number of times the day rolled over between two timestamps.
-fn days_elapsed(start: i64, end: i64, rollover_today: i64) -> u32 {
-
-    let rollover_dt = Local.timestamp(rollover_today, 0);
-
-    let start_dt = Local.timestamp(start, 0);
-
-    let reference_dt = Local
-        .ymd(start_dt.year(), start_dt.month(), start_dt.day())
-        .and_hms(rollover_dt.hour(), 0, 0);
-
-    let reference = reference_dt.timestamp() - 3601;
-
-
-    // get the number of full days that have elapsed
-    let secs = (rollover_today - reference).max(0);
-    let days = (secs / 86_400) as u32;
-=======
     // current day doesn't count before rollover time
     let days = if rollover_passed { days } else { days - 1 };
->>>>>>> a5613523
 
     // minimum of 0
     days.max(0) as u32
@@ -158,7 +134,7 @@
         fixed_offset_from_minutes, normalized_rollover_hour, sched_timing_today,
         utc_minus_local_mins,
     };
-    use chrono::{FixedOffset, TimeZone};
+    use chrono::{Duration, FixedOffset, Local, Timelike, TimeZone};
 
     #[test]
     fn test_rollover() {
@@ -178,26 +154,15 @@
     }
 
     // helper
-<<<<<<< HEAD
-    fn elap(start: i64, end: i64, west: i32, rollhour: i8) -> u32 {
-        let today = sched_timing_today(start, end, west, rollhour);
-        println!("days elapsed: {}", today.days_elapsed);
-=======
     fn elap(start: i64, end: i64, start_west: i32, end_west: i32, rollhour: i8) -> u32 {
         let today = sched_timing_today(start, start_west, end, end_west, rollhour);
->>>>>>> a5613523
         today.days_elapsed
     }
 
     #[test]
     fn test_days_elapsed() {
-<<<<<<< HEAD
         std::env::set_var("TZ", "America/Denver");
-
-        let offset = utc_minus_local_mins();
-=======
         let local_offset = utc_minus_local_mins();
->>>>>>> a5613523
 
         let created_dt = FixedOffset::west(local_offset * 60)
             .ymd(2019, 12, 1)
@@ -240,718 +205,11 @@
 
         // collection created at 3am on the 6th, so day 1 starts at 4am on the 7th, and day 3 on the 9th.
         let crt = mdt.ymd(2018, 8, 6).and_hms(3, 0, 0).timestamp();
-<<<<<<< HEAD
-        let mst_offset = mst.utc_minus_local() / 60;
-=======
->>>>>>> a5613523
         let now = mst.ymd(2018, 8, 9).and_hms(1, 59, 59).timestamp();
         assert_eq!(elap(crt, now, mdt_offset, mst_offset, 4), 2);
         let now = mst.ymd(2018, 8, 9).and_hms(3, 59, 59).timestamp();
         assert_eq!(elap(crt, now, mdt_offset, mst_offset, 4), 2);
         let now = mst.ymd(2018, 8, 9).and_hms(4, 0, 0).timestamp();
-<<<<<<< HEAD
-        assert_eq!(elap(crt, now, mst_offset, 4), 3);
-
-
-        // Test daylight saving time shift handling
-        // For TZ America/Denver
-        // To MDT 11 Mar 2018 at 2am
-        // To MST 4 Nov 2018 at 2am
-        println!();
-        let crt = mdt.ymd(2018, 10, 29).and_hms(3, 0, 0).timestamp();
-        let offset = mdt.utc_minus_local() / 60;
-        // Test times up to rollover time on creation date
-        let now = mdt.ymd(2018, 10, 29).and_hms(3,0,0).timestamp();
-        assert_eq!(elap(crt, now, offset, 4), 0);
-        let now = mdt.ymd(2018, 10, 29).and_hms(3,59,59).timestamp();
-        assert_eq!(elap(crt, now, offset, 4), 0);
-        // For historical reasons, when crt is before rollover time
-        // and now is after rollover time on creation date, and up
-        // to rollover time of the next day, days_elapsed is 0
-        // instead of 1
-        let now = mdt.ymd(2018, 10, 29).and_hms(4,0,0).timestamp();
-        assert_eq!(elap(crt, now, offset, 4), 0);
-        let now = mdt.ymd(2018, 10, 29).and_hms(10,0,0).timestamp();
-        assert_eq!(elap(crt, now, offset, 4), 0);
-        let now = mdt.ymd(2018, 10, 29).and_hms(23,59,59).timestamp();
-        assert_eq!(elap(crt, now, offset, 4), 0);
-        let now = mdt.ymd(2018, 10, 30).and_hms(0,0,0).timestamp();
-        assert_eq!(elap(crt, now, offset, 4), 0);
-        let now = mdt.ymd(2018, 10, 30).and_hms(1,0,0).timestamp();
-        assert_eq!(elap(crt, now, offset, 4), 0);
-        let now = mdt.ymd(2018, 10, 30).and_hms(2,0,0).timestamp();
-        assert_eq!(elap(crt, now, offset, 4), 0);
-        let now = mdt.ymd(2018, 10, 30).and_hms(3,0,0).timestamp();
-        assert_eq!(elap(crt, now, offset, 4), 0);
-        // days elapsed becomes 1 at the rollover time on the day
-        // following the creation date and not a second sooner
-        let now = mdt.ymd(2018, 10, 30).and_hms(3,59,59).timestamp();
-        assert_eq!(elap(crt, now, offset, 4), 0);
-        let now = mdt.ymd(2018, 10, 30).and_hms(4,0,0).timestamp();
-        assert_eq!(elap(crt, now, offset, 4), 1);
-        // days elapsed should increment by 1 each day, from 
-        // the rollover time and remain constant until then
-        let now = mdt.ymd(2018, 10, 31).and_hms(0,0,0).timestamp();
-        assert_eq!(elap(crt, now, offset, 4), 1);
-        let now = mdt.ymd(2018, 10, 31).and_hms(1,0,0).timestamp();
-        assert_eq!(elap(crt, now, offset, 4), 1);
-        let now = mdt.ymd(2018, 10, 31).and_hms(2,0,0).timestamp();
-        assert_eq!(elap(crt, now, offset, 4), 1);
-        let now = mdt.ymd(2018, 10, 31).and_hms(3,0,0).timestamp();
-        assert_eq!(elap(crt, now, offset, 4), 1);
-        let now = mdt.ymd(2018, 10, 31).and_hms(3,59,59).timestamp();
-        assert_eq!(elap(crt, now, offset, 4), 1);
-        let now = mdt.ymd(2018, 10, 31).and_hms(4,0,0).timestamp();
-        assert_eq!(elap(crt, now, offset, 4), 2);
-        let now = mdt.ymd(2018, 11, 1).and_hms(0,0,0).timestamp();
-        assert_eq!(elap(crt, now, offset, 4), 2);
-        let now = mdt.ymd(2018, 11, 1).and_hms(3,59,59).timestamp();
-        assert_eq!(elap(crt, now, offset, 4), 2);
-        let now = mdt.ymd(2018, 11, 1).and_hms(4,0,0).timestamp();
-        assert_eq!(elap(crt, now, offset, 4), 3);
-        let now = mdt.ymd(2018, 11, 2).and_hms(0,0,0).timestamp();
-        assert_eq!(elap(crt, now, offset, 4), 3);
-        let now = mdt.ymd(2018, 11, 2).and_hms(3,59,59).timestamp();
-        assert_eq!(elap(crt, now, offset, 4), 3);
-        let now = mdt.ymd(2018, 11, 2).and_hms(4,0,0).timestamp();
-        assert_eq!(elap(crt, now, offset, 4), 4);
-        let now = mdt.ymd(2018, 11, 3).and_hms(0,0,0).timestamp();
-        assert_eq!(elap(crt, now, offset, 4), 4);
-        let now = mdt.ymd(2018, 11, 3).and_hms(3,59,59).timestamp();
-        assert_eq!(elap(crt, now, offset, 4), 4);
-        let now = mdt.ymd(2018, 11, 3).and_hms(4,0,0).timestamp();
-        assert_eq!(elap(crt, now, offset, 4), 5);
-        let now = mdt.ymd(2018, 11, 3).and_hms(23,0,0).timestamp();
-        assert_eq!(elap(crt, now, offset, 4), 5);
-        let now = mdt.ymd(2018, 11, 3).and_hms(23,59,59).timestamp();
-        assert_eq!(elap(crt, now, offset, 4), 5);
-        // On 4 Nov, switch to MST at 2am
-        // Until the switch, days elapsed should be 5
-        let now = mdt.ymd(2018, 11, 4).and_hms(0,0,0).timestamp();
-        // This test sets new only one second after the previous
-        // successful test. The problem is that it is the next day
-        // before rollover time but the calculation of days elapsed
-        // doesn't recognize the start of the next day until a whole
-        // multiple of 86400 seconds after the start time.
-        assert_eq!(elap(crt, now, offset, 4), 5);
-        let now = mdt.ymd(2018, 11, 4).and_hms(1,0,0).timestamp();
-        assert_eq!(elap(crt, now, offset, 4), 5);
-        let now = mdt.ymd(2018, 11, 4).and_hms(1,59,59).timestamp();
-        assert_eq!(elap(crt, now, offset, 4), 5);
-        // Make sure both ends of the fold are correct
-        // Test the fold - 2am MDT is 1am MST
-        println!("the fold");
-        println!("{}", mdt.ymd(2018, 11, 4).and_hms(2,0,0).timestamp());
-        println!("{}", mst.ymd(2018, 11, 4).and_hms(1,0,0).timestamp());
-        println!("{}", mst.ymd(2018, 11, 4).and_hms(2,0,0).timestamp());
-        let now = mdt.ymd(2018, 11, 4).and_hms(2,0,0).timestamp();
-        assert_eq!(elap(crt, now, offset, 4), 5);
-        let offset = mst.utc_minus_local() / 60;
-        let now = mst.ymd(2018, 11, 4).and_hms(1,0,0).timestamp();
-        assert_eq!(elap(crt, now, offset, 4), 5);
-        // 2am MST is one hour after 2am MDT
-        let now = mst.ymd(2018, 11, 4).and_hms(2,0,0).timestamp();
-        assert_eq!(elap(crt, now, offset, 4), 5);
-        // After the fold, until rollover time
-        // days elapsed should remain 5
-        let now = mst.ymd(2018, 11, 4).and_hms(3,0,0).timestamp();
-        assert_eq!(elap(crt, now, offset, 4), 5);
-        // days elapsed should increment to 6 at the rollover time
-        // and not a second sooner
-        let now = mst.ymd(2018, 11, 4).and_hms(3,59,59).timestamp();
-        assert_eq!(elap(crt, now, offset, 4), 5);
-        let now = mst.ymd(2018, 11, 4).and_hms(4,0,0).timestamp();
-        assert_eq!(elap(crt, now, offset, 4), 6);
-        // days elapsed should remain 6 untl rollover on 5 Nov
-        let now = mst.ymd(2018, 11, 4).and_hms(23,59,59).timestamp();
-        assert_eq!(elap(crt, now, offset, 4), 6);
-        let now = mst.ymd(2018, 11, 5).and_hms(0,0,0).timestamp();
-        assert_eq!(elap(crt, now, offset, 4), 6);
-        let now = mst.ymd(2018, 11, 5).and_hms(1,0,0).timestamp();
-        assert_eq!(elap(crt, now, offset, 4), 6);
-        let now = mst.ymd(2018, 11, 5).and_hms(2,0,0).timestamp();
-        assert_eq!(elap(crt, now, offset, 4), 6);
-        let now = mst.ymd(2018, 11, 5).and_hms(3,0,0).timestamp();
-        assert_eq!(elap(crt, now, offset, 4), 6);
-        let now = mst.ymd(2018, 11, 5).and_hms(3,59,59).timestamp();
-        assert_eq!(elap(crt, now, offset, 4), 6);
-        let now = mst.ymd(2018, 11, 5).and_hms(4,0,0).timestamp();
-        assert_eq!(elap(crt, now, offset, 4), 7);
-        // Similarly on subsequent days
-        let now = mst.ymd(2018, 11, 5).and_hms(23,59,59).timestamp();
-        assert_eq!(elap(crt, now, offset, 4), 7);
-        let now = mst.ymd(2018, 11, 6).and_hms(0,0,0).timestamp();
-        assert_eq!(elap(crt, now, offset, 4), 7);
-        let now = mst.ymd(2018, 11, 6).and_hms(1,0,0).timestamp();
-        assert_eq!(elap(crt, now, offset, 4), 7);
-        let now = mst.ymd(2018, 11, 6).and_hms(2,0,0).timestamp();
-        assert_eq!(elap(crt, now, offset, 4), 7);
-        let now = mst.ymd(2018, 11, 6).and_hms(3,0,0).timestamp();
-        assert_eq!(elap(crt, now, offset, 4), 7);
-        let now = mst.ymd(2018, 11, 6).and_hms(3,59,59).timestamp();
-        assert_eq!(elap(crt, now, offset, 4), 7);
-        let now = mst.ymd(2018, 11, 6).and_hms(4,0,0).timestamp();
-        assert_eq!(elap(crt, now, offset, 4), 8);
-        let now = mst.ymd(2018, 11, 6).and_hms(23,59,59).timestamp();
-        assert_eq!(elap(crt, now, offset, 4), 8);
-        let now = mst.ymd(2018, 11, 7).and_hms(0,0,0).timestamp();
-        assert_eq!(elap(crt, now, offset, 4), 8);
-        let now = mst.ymd(2018, 11, 7).and_hms(1,0,0).timestamp();
-        assert_eq!(elap(crt, now, offset, 4), 8);
-        let now = mst.ymd(2018, 11, 7).and_hms(2,0,0).timestamp();
-        assert_eq!(elap(crt, now, offset, 4), 8);
-
-        //
-        //
-        // Now test a few points with crt at rollover time
-        println!();
-        let crt = mdt.ymd(2018, 10, 29).and_hms(4, 0, 0).timestamp();
-        let offset = mdt.utc_minus_local() / 60;
-        // Test times up to rollover time on creation date
-        let now = mdt.ymd(2018, 10, 29).and_hms(4,0,0).timestamp();
-        assert_eq!(elap(crt, now, offset, 4), 0);
-        let now = mdt.ymd(2018, 10, 30).and_hms(0,0,0).timestamp();
-        assert_eq!(elap(crt, now, offset, 4), 0);
-        // It seems that days elapsed doesn't get to 1 until 
-        // a full day has elapsed (i.e. the second rollover time
-        // at or after creation time). If creation time is just after
-        // rollover time, day 0 could be 47 hours long.
-        let now = mdt.ymd(2018, 10, 30).and_hms(4,0,0).timestamp();
-        assert_eq!(elap(crt, now, offset, 4), 1);
-        let now = mdt.ymd(2018, 10, 31).and_hms(0,0,0).timestamp();
-        assert_eq!(elap(crt, now, offset, 4), 1);
-        let now = mdt.ymd(2018, 10, 31).and_hms(4,0,0).timestamp();
-        assert_eq!(elap(crt, now, offset, 4), 2);
-
-        //
-        //
-        // Now test a few points with crt just after rollover time
-        println!();
-        let crt = mdt.ymd(2018, 10, 29).and_hms(5, 0, 0).timestamp();
-        let offset = mdt.utc_minus_local() / 60;
-        // Test times up to rollover time on creation date
-        let now = mdt.ymd(2018, 10, 29).and_hms(4,0,0).timestamp();
-        assert_eq!(elap(crt, now, offset, 4), 0);
-        let now = mdt.ymd(2018, 10, 30).and_hms(0,0,0).timestamp();
-        assert_eq!(elap(crt, now, offset, 4), 0);
-        let now = mdt.ymd(2018, 10, 30).and_hms(4,0,0).timestamp();
-        assert_eq!(elap(crt, now, offset, 4), 1);
-        let now = mdt.ymd(2018, 10, 31).and_hms(0,0,0).timestamp();
-        assert_eq!(elap(crt, now, offset, 4), 1);
-        // With crt an hour after rollover time
-        // day 1 doesn't start until almost two days later
-        let now = mdt.ymd(2018, 10, 31).and_hms(4,0,0).timestamp();
-        assert_eq!(elap(crt, now, offset, 4), 2);
-        let now = mdt.ymd(2018, 11, 1).and_hms(0,0,0).timestamp();
-        assert_eq!(elap(crt, now, offset, 4), 2);
-        let now = mdt.ymd(2018, 11, 1).and_hms(3,59,59).timestamp();
-        assert_eq!(elap(crt, now, offset, 4), 2);
-        let now = mdt.ymd(2018, 11, 1).and_hms(4,0,0).timestamp();
-        assert_eq!(elap(crt, now, offset, 4), 3);
-        let now = mdt.ymd(2018, 11, 1).and_hms(4,59,59).timestamp();
-        assert_eq!(elap(crt, now, offset, 4), 3);
-        let now = mdt.ymd(2018, 11, 1).and_hms(5,0,0).timestamp();
-        assert_eq!(elap(crt, now, offset, 4), 3);
-        let now = mdt.ymd(2018, 11, 1).and_hms(6,0,0).timestamp();
-        assert_eq!(elap(crt, now, offset, 4), 3);
-        let now = mdt.ymd(2018, 11, 1).and_hms(7,0,0).timestamp();
-        assert_eq!(elap(crt, now, offset, 4), 3);
-        let now = mdt.ymd(2018, 11, 1).and_hms(23,59,59).timestamp();
-        assert_eq!(elap(crt, now, offset, 4), 3);
-        let now = mdt.ymd(2018, 11, 2).and_hms(0,0,0).timestamp();
-        assert_eq!(elap(crt, now, offset, 4), 3);
-
-        //
-        //
-        // Now test a few points with crt at the end of the day
-        // Day 1 starts on 31 Oct again. If crt is after rollover
-        // time, it makes no difference how much after - day 1 is
-        // rollover time two days after creation day.
-        //
-        println!();
-        let crt = mdt.ymd(2018, 10, 29).and_hms(23, 59, 59).timestamp();
-        let offset = mdt.utc_minus_local() / 60;
-        let now = mdt.ymd(2018, 10, 30).and_hms(3,59,59).timestamp();
-        assert_eq!(elap(crt, now, offset, 4), 0);
-        let now = mdt.ymd(2018, 10, 30).and_hms(4,0,0).timestamp();
-        assert_eq!(elap(crt, now, offset, 4), 1);
-
-
-        //
-        //
-        // Test possibly the extreme case of duration of day 0
-        //
-        println!();
-        let crt = mdt.ymd(2018, 10, 29).and_hms(1, 0, 0).timestamp();
-        let offset = mdt.utc_minus_local() / 60;
-        let now = mdt.ymd(2018, 10, 29).and_hms(0,0,0).timestamp();
-        assert_eq!(elap(crt, now, offset, 0), 0);
-        let now = mdt.ymd(2018, 10, 29).and_hms(23,59,59).timestamp();
-        assert_eq!(elap(crt, now, offset, 0), 0);
-        let now = mdt.ymd(2018, 10, 30).and_hms(0,0,0).timestamp();
-        assert_eq!(elap(crt, now, offset, 0), 1);
-        let now = mdt.ymd(2018, 10, 31).and_hms(0,0,0).timestamp();
-        assert_eq!(elap(crt, now, offset, 0), 2);
-        let now = mdt.ymd(2018, 10, 31).and_hms(1,0,0).timestamp();
-        assert_eq!(elap(crt, now, offset, 0), 2);
-        let now = mdt.ymd(2018, 10, 31).and_hms(4,0,0).timestamp();
-        assert_eq!(elap(crt, now, offset, 0), 2);
-        let now = mdt.ymd(2018, 10, 31).and_hms(23,0,0).timestamp();
-        assert_eq!(elap(crt, now, offset, 0), 2);
-        let now = mdt.ymd(2018, 11, 1).and_hms(0,0,0).timestamp();
-        assert_eq!(elap(crt, now, offset, 0), 3);
-        let now = mdt.ymd(2018, 11, 1).and_hms(0,59,59).timestamp();
-        assert_eq!(elap(crt, now, offset, 0), 3);
-        let now = mdt.ymd(2018, 11, 1).and_hms(1,0,0).timestamp();
-        assert_eq!(elap(crt, now, offset, 0), 3);
-
-
-        //
-        //
-        // Now test a few points with crt after rollover time
-        println!();
-        let crt = mdt.ymd(2018, 10, 29).and_hms(6, 0, 0).timestamp();
-        let offset = mdt.utc_minus_local() / 60;
-        // days elapsed should be 0 for any time before creation time
-        // But at what point does it become 1? Previous tests suggest
-        // after the second rollover time after creation date. The
-        // first will be the day after creation day and the second will
-        // be the second day after creation day: 31 Oct at 4am.
-        let now = mdt.ymd(2018, 10, 29).and_hms(3,0,0).timestamp();
-        assert_eq!(elap(crt, now, offset, 4), 0);
-        let now = mdt.ymd(2018, 10, 29).and_hms(3,59,59).timestamp();
-        assert_eq!(elap(crt, now, offset, 4), 0);
-        let now = mdt.ymd(2018, 10, 29).and_hms(4,0,0).timestamp();
-        assert_eq!(elap(crt, now, offset, 4), 0);
-        let now = mdt.ymd(2018, 10, 29).and_hms(10,0,0).timestamp();
-        assert_eq!(elap(crt, now, offset, 4), 0);
-        let now = mdt.ymd(2018, 10, 29).and_hms(23,59,59).timestamp();
-        assert_eq!(elap(crt, now, offset, 4), 0);
-        let now = mdt.ymd(2018, 10, 30).and_hms(0,0,0).timestamp();
-        assert_eq!(elap(crt, now, offset, 4), 0);
-        let now = mdt.ymd(2018, 10, 30).and_hms(1,0,0).timestamp();
-        assert_eq!(elap(crt, now, offset, 4), 0);
-        let now = mdt.ymd(2018, 10, 30).and_hms(2,0,0).timestamp();
-        assert_eq!(elap(crt, now, offset, 4), 0);
-        let now = mdt.ymd(2018, 10, 30).and_hms(3,0,0).timestamp();
-        assert_eq!(elap(crt, now, offset, 4), 0);
-        let now = mdt.ymd(2018, 10, 30).and_hms(3,59,59).timestamp();
-        assert_eq!(elap(crt, now, offset, 4), 0);
-        let now = mdt.ymd(2018, 10, 30).and_hms(4,0,0).timestamp();
-        assert_eq!(elap(crt, now, offset, 4), 1);
-        let now = mdt.ymd(2018, 10, 31).and_hms(0,0,0).timestamp();
-        assert_eq!(elap(crt, now, offset, 4), 1);
-        let now = mdt.ymd(2018, 10, 31).and_hms(1,0,0).timestamp();
-        assert_eq!(elap(crt, now, offset, 4), 1);
-        let now = mdt.ymd(2018, 10, 31).and_hms(2,0,0).timestamp();
-        assert_eq!(elap(crt, now, offset, 4), 1);
-        let now = mdt.ymd(2018, 10, 31).and_hms(3,0,0).timestamp();
-        assert_eq!(elap(crt, now, offset, 4), 1);
-        let now = mdt.ymd(2018, 10, 31).and_hms(3,59,59).timestamp();
-        assert_eq!(elap(crt, now, offset, 4), 1);
-        let now = mdt.ymd(2018, 10, 31).and_hms(4,0,0).timestamp();
-        assert_eq!(elap(crt, now, offset, 4), 2);
-        let now = mdt.ymd(2018, 11, 1).and_hms(0,0,0).timestamp();
-        assert_eq!(elap(crt, now, offset, 4), 2);
-        let now = mdt.ymd(2018, 11, 1).and_hms(3,59,59).timestamp();
-        assert_eq!(elap(crt, now, offset, 4), 2);
-        let now = mdt.ymd(2018, 11, 1).and_hms(4,0,0).timestamp();
-        assert_eq!(elap(crt, now, offset, 4), 3);
-        let now = mdt.ymd(2018, 11, 2).and_hms(0,0,0).timestamp();
-        assert_eq!(elap(crt, now, offset, 4), 3);
-        let now = mdt.ymd(2018, 11, 2).and_hms(3,59,59).timestamp();
-        assert_eq!(elap(crt, now, offset, 4), 3);
-        let now = mdt.ymd(2018, 11, 2).and_hms(4,0,0).timestamp();
-        assert_eq!(elap(crt, now, offset, 4), 4);
-        let now = mdt.ymd(2018, 11, 2).and_hms(6,0,0).timestamp();
-        assert_eq!(elap(crt, now, offset, 4), 4);
-        let now = mdt.ymd(2018, 11, 2).and_hms(23,59,59).timestamp();
-        assert_eq!(elap(crt, now, offset, 4), 4);
-        let now = mdt.ymd(2018, 11, 3).and_hms(0,0,0).timestamp();
-        assert_eq!(elap(crt, now, offset, 4), 4);
-        let now = mdt.ymd(2018, 11, 3).and_hms(3,59,59).timestamp();
-        assert_eq!(elap(crt, now, offset, 4), 4);
-        let now = mdt.ymd(2018, 11, 3).and_hms(4,0,0).timestamp();
-        assert_eq!(elap(crt, now, offset, 4), 5);
-        let now = mdt.ymd(2018, 11, 3).and_hms(23,59,59).timestamp();
-        assert_eq!(elap(crt, now, offset, 4), 5);
-        // On 4 Nov, switch to MST at 2am
-        // Until the switch, days elapsed should be 5
-        let now = mdt.ymd(2018, 11, 4).and_hms(0,0,0).timestamp();
-        assert_eq!(elap(crt, now, offset, 4), 5);
-        let now = mdt.ymd(2018, 11, 4).and_hms(1,0,0).timestamp();
-        assert_eq!(elap(crt, now, offset, 4), 5);
-        let now = mdt.ymd(2018, 11, 4).and_hms(1,59,59).timestamp();
-        assert_eq!(elap(crt, now, offset, 4), 5);
-        // Make sure both ends of the fold are correct
-        // Test the fold - 2am MDT is 1am MST
-        let now = mdt.ymd(2018, 11, 4).and_hms(2,0,0).timestamp();
-        assert_eq!(elap(crt, now, offset, 4), 5);
-        let offset = mst.utc_minus_local() / 60;
-        let now = mst.ymd(2018, 11, 4).and_hms(1,0,0).timestamp();
-        assert_eq!(elap(crt, now, offset, 4), 5);
-        // 2am MST is one hour after 2am MDT
-        let now = mst.ymd(2018, 11, 4).and_hms(2,0,0).timestamp();
-        assert_eq!(elap(crt, now, offset, 4), 5);
-        // After the fold, until rollover time
-        // days elapsed should remain 4
-        let now = mst.ymd(2018, 11, 4).and_hms(3,0,0).timestamp();
-        assert_eq!(elap(crt, now, offset, 4), 5);
-        // days elapsed should increment to 6 at the rollover time
-        // and not a second sooner
-        let now = mst.ymd(2018, 11, 4).and_hms(3,59,59).timestamp();
-        assert_eq!(elap(crt, now, offset, 4), 5);
-        let now = mst.ymd(2018, 11, 4).and_hms(4,0,0).timestamp();
-        assert_eq!(elap(crt, now, offset, 4), 6);
-        let now = mst.ymd(2018, 11, 4).and_hms(4,59,59).timestamp();
-        assert_eq!(elap(crt, now, offset, 4), 6);
-        let now = mst.ymd(2018, 11, 4).and_hms(5,0,0).timestamp();
-        assert_eq!(elap(crt, now, offset, 4), 6);
-        let now = mst.ymd(2018, 11, 4).and_hms(6,0,0).timestamp();
-        assert_eq!(elap(crt, now, offset, 4), 6);
-        // days elapsed should remain 6 untl rollover on 5 Nov
-        let now = mst.ymd(2018, 11, 4).and_hms(23,59,59).timestamp();
-        assert_eq!(elap(crt, now, offset, 4), 6);
-        let now = mst.ymd(2018, 11, 5).and_hms(0,0,0).timestamp();
-        assert_eq!(elap(crt, now, offset, 4), 6);
-        let now = mst.ymd(2018, 11, 5).and_hms(1,0,0).timestamp();
-        assert_eq!(elap(crt, now, offset, 4), 6);
-        let now = mst.ymd(2018, 11, 5).and_hms(2,0,0).timestamp();
-        assert_eq!(elap(crt, now, offset, 4), 6);
-        let now = mst.ymd(2018, 11, 5).and_hms(3,0,0).timestamp();
-        assert_eq!(elap(crt, now, offset, 4), 6);
-        let now = mst.ymd(2018, 11, 5).and_hms(3,59,59).timestamp();
-        assert_eq!(elap(crt, now, offset, 4), 6);
-        let now = mst.ymd(2018, 11, 5).and_hms(4,0,0).timestamp();
-        assert_eq!(elap(crt, now, offset, 4), 7);
-        // Similarly on subsequent days
-        let now = mst.ymd(2018, 11, 5).and_hms(23,59,59).timestamp();
-        assert_eq!(elap(crt, now, offset, 4), 7);
-        let now = mst.ymd(2018, 11, 6).and_hms(0,0,0).timestamp();
-        assert_eq!(elap(crt, now, offset, 4), 7);
-        let now = mst.ymd(2018, 11, 6).and_hms(1,0,0).timestamp();
-        assert_eq!(elap(crt, now, offset, 4), 7);
-        let now = mst.ymd(2018, 11, 6).and_hms(2,0,0).timestamp();
-        assert_eq!(elap(crt, now, offset, 4), 7);
-        let now = mst.ymd(2018, 11, 6).and_hms(3,0,0).timestamp();
-        assert_eq!(elap(crt, now, offset, 4), 7);
-        let now = mst.ymd(2018, 11, 6).and_hms(3,59,59).timestamp();
-        assert_eq!(elap(crt, now, offset, 4), 7);
-        let now = mst.ymd(2018, 11, 6).and_hms(4,0,0).timestamp();
-        assert_eq!(elap(crt, now, offset, 4), 8);
-        let now = mst.ymd(2018, 11, 6).and_hms(23,59,59).timestamp();
-        assert_eq!(elap(crt, now, offset, 4), 8);
-        let now = mst.ymd(2018, 11, 7).and_hms(0,0,0).timestamp();
-        assert_eq!(elap(crt, now, offset, 4), 8);
-        let now = mst.ymd(2018, 11, 7).and_hms(1,0,0).timestamp();
-        assert_eq!(elap(crt, now, offset, 4), 8);
-        let now = mst.ymd(2018, 11, 7).and_hms(2,0,0).timestamp();
-        assert_eq!(elap(crt, now, offset, 4), 8);
-
-        //
-        //
-        // Test transition from MST to MDT
-        //
-        println!();
-        println!("MST to MDT");
-        let crt = mst.ymd(2019, 3, 3).and_hms(3, 0, 1).timestamp();
-        let offset = mst.utc_minus_local() / 60;
-        let now = mst.ymd(2019, 3, 3).and_hms(4,0,0).timestamp();
-        assert_eq!(elap(crt, now, offset, 4), 0);
-        let now = mst.ymd(2019, 3, 4).and_hms(4,0,0).timestamp();
-        assert_eq!(elap(crt, now, offset, 4), 1);
-        let now = mst.ymd(2019, 3, 5).and_hms(4,0,0).timestamp();
-        assert_eq!(elap(crt, now, offset, 4), 2);
-        let now = mst.ymd(2019, 3, 6).and_hms(4,0,0).timestamp();
-        assert_eq!(elap(crt, now, offset, 4), 3);
-        let now = mst.ymd(2019, 3, 9).and_hms(4,0,0).timestamp();
-        assert_eq!(elap(crt, now, offset, 4), 6);
-        // On 10 Mar, switch to MDT at 2am
-        // Until the switch, days elapsed should be 5
-        let now = mst.ymd(2019, 3, 10).and_hms(0,0,0).timestamp();
-        assert_eq!(elap(crt, now, offset, 4), 6);
-        let now = mst.ymd(2019, 3, 10).and_hms(1,0,0).timestamp();
-        assert_eq!(elap(crt, now, offset, 4), 6);
-        println!("2am MST");
-        let now = mst.ymd(2019, 3, 10).and_hms(2,0,0).timestamp();
-        assert_eq!(elap(crt, now, offset, 4), 6);
-        let offset = mdt.utc_minus_local() / 60;
-        println!("3am MDT");
-        let now = mdt.ymd(2019, 3, 10).and_hms(3,0,0).timestamp();
-        assert_eq!(elap(crt, now, offset, 4), 6);
-        elap(crt, now, offset, 4);
-        let now = mdt.ymd(2019, 3, 10).and_hms(3,59,59).timestamp();
-        assert_eq!(elap(crt, now, offset, 4), 6);
-        elap(crt, now, offset, 4);
-        let now = mdt.ymd(2019, 3, 10).and_hms(4,0,0).timestamp();
-        assert_eq!(elap(crt, now, offset, 4), 7);
-        elap(crt, now, offset, 4);
-        let now = mdt.ymd(2019, 3, 10).and_hms(5,0,0).timestamp();
-        assert_eq!(elap(crt, now, offset, 4), 7);
-        elap(crt, now, offset, 4);
-        let now = mdt.ymd(2019, 3, 11).and_hms(4,0,0).timestamp();
-        assert_eq!(elap(crt, now, offset, 4), 8);
-        elap(crt, now, offset, 4);
-        let now = mdt.ymd(2019, 3, 12).and_hms(4,0,0).timestamp();
-        assert_eq!(elap(crt, now, offset, 4), 9);
-        elap(crt, now, offset, 4);
-
-        // Now test around the transition MDT to MST
-        let now = mdt.ymd(2019, 11, 1).and_hms(4,0,0).timestamp();
-        assert_eq!(elap(crt, now, offset, 4), 243);
-        elap(crt, now, offset, 4);
-        let now = mdt.ymd(2019, 11, 2).and_hms(4,0,0).timestamp();
-        assert_eq!(elap(crt, now, offset, 4), 244);
-        elap(crt, now, offset, 4);
-        println!("2am MDT");
-        let now = mdt.ymd(2019, 11, 3).and_hms(2,0,0).timestamp();
-        assert_eq!(elap(crt, now, offset, 4), 244);
-        elap(crt, now, offset, 4);
-        let offset = mst.utc_minus_local() / 60;
-        println!("1am MST");
-        let now = mst.ymd(2019, 11, 3).and_hms(1,0,0).timestamp();
-        assert_eq!(elap(crt, now, offset, 4), 244);
-        let now = mst.ymd(2019, 11, 3).and_hms(2,0,0).timestamp();
-        assert_eq!(elap(crt, now, offset, 4), 244);
-        let now = mst.ymd(2019, 11, 3).and_hms(3,0,0).timestamp();
-        assert_eq!(elap(crt, now, offset, 4), 244);
-        let now = mst.ymd(2019, 11, 3).and_hms(4,0,0).timestamp();
-        assert_eq!(elap(crt, now, offset, 4), 245);
-        let now = mst.ymd(2019, 11, 3).and_hms(5,0,0).timestamp();
-        assert_eq!(elap(crt, now, offset, 4), 245);
-        let now = mst.ymd(2019, 11, 4).and_hms(4,0,0).timestamp();
-        assert_eq!(elap(crt, now, offset, 4), 246);
-        let now = mst.ymd(2019, 11, 5).and_hms(4,0,0).timestamp();
-        assert_eq!(elap(crt, now, offset, 4), 247);
-
-
-        //
-        //
-        // Test transition from MST to MDT
-        //
-        println!();
-        let crt = mst.ymd(2019, 3, 3).and_hms(4, 0, 0).timestamp();
-        let offset = mst.utc_minus_local() / 60;
-        let now = mst.ymd(2019, 3, 3).and_hms(4,0,0).timestamp();
-        assert_eq!(elap(crt, now, offset, 4), 0);
-        let now = mst.ymd(2019, 3, 4).and_hms(4,0,0).timestamp();
-        assert_eq!(elap(crt, now, offset, 4), 1);
-        let now = mst.ymd(2019, 3, 5).and_hms(4,0,0).timestamp();
-        assert_eq!(elap(crt, now, offset, 4), 2);
-        let now = mst.ymd(2019, 3, 6).and_hms(4,0,0).timestamp();
-        assert_eq!(elap(crt, now, offset, 4), 3);
-        let now = mst.ymd(2019, 3, 9).and_hms(4,0,0).timestamp();
-        assert_eq!(elap(crt, now, offset, 4), 6);
-
-        // On 10 Mar, switch to MDT at 2am
-        // Until the switch, days elapsed should be 5
-        let now = mst.ymd(2019, 3, 10).and_hms(0,0,0).timestamp();
-        assert_eq!(elap(crt, now, offset, 4), 6);
-        let now = mst.ymd(2019, 3, 10).and_hms(1,0,0).timestamp();
-        assert_eq!(elap(crt, now, offset, 4), 6);
-        let now = mst.ymd(2019, 3, 10).and_hms(2,0,0).timestamp();
-        assert_eq!(elap(crt, now, offset, 4), 6);
-        let offset = mdt.utc_minus_local() / 60;
-        let now = mdt.ymd(2019, 3, 10).and_hms(3,0,0).timestamp();
-        assert_eq!(elap(crt, now, offset, 4), 6);
-        let now = mdt.ymd(2019, 3, 10).and_hms(3,59,59).timestamp();
-        assert_eq!(elap(crt, now, offset, 4), 6);
-        let now = mdt.ymd(2019, 3, 10).and_hms(4,0,0).timestamp();
-        assert_eq!(elap(crt, now, offset, 4), 7);
-        let now = mdt.ymd(2019, 3, 10).and_hms(5,0,0).timestamp();
-        assert_eq!(elap(crt, now, offset, 4), 7);
-        let now = mdt.ymd(2019, 3, 11).and_hms(4,0,0).timestamp();
-        assert_eq!(elap(crt, now, offset, 4), 8);
-        let now = mdt.ymd(2019, 3, 12).and_hms(4,0,0).timestamp();
-        assert_eq!(elap(crt, now, offset, 4), 9);
-
-
-        //
-        //
-        // Test transition from MST to MDT
-        //
-        println!();
-        let crt = mst.ymd(2019, 3, 3).and_hms(4, 0, 1).timestamp();
-        let offset = mst.utc_minus_local() / 60;
-        let now = mst.ymd(2019, 3, 3).and_hms(4,0,0).timestamp();
-        assert_eq!(elap(crt, now, offset, 4), 0);
-        let now = mst.ymd(2019, 3, 4).and_hms(4,0,0).timestamp();
-        assert_eq!(elap(crt, now, offset, 4), 1);
-        let now = mst.ymd(2019, 3, 5).and_hms(4,0,0).timestamp();
-        assert_eq!(elap(crt, now, offset, 4), 2);
-        let now = mst.ymd(2019, 3, 6).and_hms(4,0,0).timestamp();
-        assert_eq!(elap(crt, now, offset, 4), 3);
-        let now = mst.ymd(2019, 3, 9).and_hms(4,0,0).timestamp();
-        assert_eq!(elap(crt, now, offset, 4), 6);
-
-        // On 10 Mar, switch to MDT at 2am
-        // Until the switch, days elapsed should be 5
-        let now = mst.ymd(2019, 3, 10).and_hms(0,0,0).timestamp();
-        assert_eq!(elap(crt, now, offset, 4), 6);
-        let now = mst.ymd(2019, 3, 10).and_hms(1,0,0).timestamp();
-        assert_eq!(elap(crt, now, offset, 4), 6);
-        let now = mst.ymd(2019, 3, 10).and_hms(2,0,0).timestamp();
-        assert_eq!(elap(crt, now, offset, 4), 6);
-        let offset = mdt.utc_minus_local() / 60;
-        let now = mdt.ymd(2019, 3, 10).and_hms(3,0,0).timestamp();
-        assert_eq!(elap(crt, now, offset, 4), 6);
-        let now = mdt.ymd(2019, 3, 10).and_hms(3,59,59).timestamp();
-        assert_eq!(elap(crt, now, offset, 4), 6);
-        let now = mdt.ymd(2019, 3, 10).and_hms(4,0,0).timestamp();
-        assert_eq!(elap(crt, now, offset, 4), 7);
-        let now = mdt.ymd(2019, 3, 10).and_hms(5,0,0).timestamp();
-        assert_eq!(elap(crt, now, offset, 4), 7);
-        let now = mdt.ymd(2019, 3, 11).and_hms(4,0,0).timestamp();
-        assert_eq!(elap(crt, now, offset, 4), 8);
-        let now = mdt.ymd(2019, 3, 12).and_hms(4,0,0).timestamp();
-        assert_eq!(elap(crt, now, offset, 4), 9);
-
-
-
-        // If creation is less than one hour before rollover the
-        // remainder of the days calculation is less than 3600.
-        // This will be problematic if the collection is created
-        // during standard time as the subsequent transition to
-        // DST makes the day an hour shorter. On the day of the
-        // transition to DST, days will decrement at the time of
-        // transition to DST, causing a 1 day offset for the 
-        // duration of DST. Then, on the subsequent transition 
-        // from DST it will increment at the transition.
-        println!();
-        println!("remainder 0 to 3600");
-        let crt = mst.ymd(2019, 3, 3).and_hms(3, 0, 1).timestamp();
-        let offset = mst.utc_minus_local() / 60;
-        let now = mst.ymd(2019, 3, 4).and_hms(4,0,0).timestamp();
-        assert_eq!(elap(crt, now, offset, 4), 1);
-        let now = mst.ymd(2019, 3, 5).and_hms(4,0,0).timestamp();
-        assert_eq!(elap(crt, now, offset, 4), 2);
-        // At the transition to DST the day is an hour shorter
-        // causing days to not increment on the day of transition.
-        let now = mst.ymd(2019, 3, 9).and_hms(4,0,0).timestamp();
-        assert_eq!(elap(crt, now, offset, 4), 6);
-        let now = mst.ymd(2019, 3, 10).and_hms(2,0,0).timestamp();
-        assert_eq!(elap(crt, now, offset, 4), 6);
-        let offset = mdt.utc_minus_local() / 60;
-        let now = mdt.ymd(2019, 3, 10).and_hms(3,0,0).timestamp();
-        assert_eq!(elap(crt, now, offset, 4), 6);
-        let now = mdt.ymd(2019, 3, 10).and_hms(4,0,0).timestamp();
-        assert_eq!(elap(crt, now, offset, 4), 7);
-        let now = mdt.ymd(2019, 3, 11).and_hms(4,0,0).timestamp();
-        assert_eq!(elap(crt, now, offset, 4), 8);
-
-        let now = mdt.ymd(2019, 11, 1).and_hms(4,0,0).timestamp();
-        assert_eq!(elap(crt, now, offset, 4), 243);
-        let now = mdt.ymd(2019, 11, 2).and_hms(4,0,0).timestamp();
-        assert_eq!(elap(crt, now, offset, 4), 244);
-        let now = mdt.ymd(2019, 11, 3).and_hms(2,0,0).timestamp();
-        assert_eq!(elap(crt, now, offset, 4), 244);
-        let offset = mst.utc_minus_local() / 60;
-        let now = mst.ymd(2019, 11, 3).and_hms(1,0,0).timestamp();
-        assert_eq!(elap(crt, now, offset, 4), 244);
-        let now = mst.ymd(2019, 11, 3).and_hms(2,0,0).timestamp();
-        assert_eq!(elap(crt, now, offset, 4), 244);
-        let now = mst.ymd(2019, 11, 3).and_hms(3,0,0).timestamp();
-        assert_eq!(elap(crt, now, offset, 4), 244);
-        let now = mst.ymd(2019, 11, 3).and_hms(4,0,0).timestamp();
-        assert_eq!(elap(crt, now, offset, 4), 245);
-        let now = mst.ymd(2019, 11, 4).and_hms(4,0,0).timestamp();
-        assert_eq!(elap(crt, now, offset, 4), 246);
-
-        // If creation is less than one hour after rollover the
-        // remainder of the days calculation is more than 82800.
-        // This will be problematic if the collection is created
-        // during DST as the subsequent transition to standard
-        // time makes the day an hour longer. On the day of the
-        // transition to standard time, days will increment at
-        // the time of transition to standard time, causing a 1
-        // day offset for the duration of standard time. Then,
-        // on the subsequent transition back to DST it will
-        // decrement at the transition.
-        println!();
-        println!("remainder 0 to 3600");
-        let crt = mdt.ymd(2018, 11, 1).and_hms(4, 59, 59).timestamp();
-        let offset = mdt.utc_minus_local() / 60;
-        let now = mdt.ymd(2018, 11, 2).and_hms(4,0,0).timestamp();
-        assert_eq!(elap(crt, now, offset, 4), 1);
-        let now = mdt.ymd(2018, 11, 3).and_hms(4,0,0).timestamp();
-        assert_eq!(elap(crt, now, offset, 4), 2);
-
-        // MDT to MST Sun 4 Nov 2018 at 2am
-        let now = mdt.ymd(2018, 11, 4).and_hms(2,0,0).timestamp();
-        assert_eq!(elap(crt, now, offset, 4), 2);
-        let offset = mst.utc_minus_local() / 60;
-        let now = mst.ymd(2018, 11, 4).and_hms(1,0,0).timestamp();
-        assert_eq!(elap(crt, now, offset, 4), 2);
-        let now = mst.ymd(2018, 11, 4).and_hms(4,0,0).timestamp();
-        assert_eq!(elap(crt, now, offset, 4), 3);
-        let now = mst.ymd(2018, 11, 5).and_hms(4,0,0).timestamp();
-        assert_eq!(elap(crt, now, offset, 4), 4);
-        //...
-        let now = mst.ymd(2019, 3, 9).and_hms(4,0,0).timestamp();
-        assert_eq!(elap(crt, now, offset, 4), 128);
-
-        // MST to MDT Sun, 10 Mar 2019 at 2am
-        let now = mst.ymd(2019, 3, 10).and_hms(2,0,0).timestamp();
-        assert_eq!(elap(crt, now, offset, 4), 128);
-        let offset = mdt.utc_minus_local() / 60;
-        let now = mdt.ymd(2019, 3, 10).and_hms(3,0,0).timestamp();
-        assert_eq!(elap(crt, now, offset, 4), 128);
-        let now = mdt.ymd(2019, 3, 10).and_hms(2,0,0).timestamp();
-        assert_eq!(elap(crt, now, offset, 4), 128);
-        let now = mdt.ymd(2019, 3, 10).and_hms(3,0,0).timestamp();
-        assert_eq!(elap(crt, now, offset, 4), 128);
-        let now = mdt.ymd(2019, 3, 10).and_hms(4,0,0).timestamp();
-        assert_eq!(elap(crt, now, offset, 4), 129);
-
-        let now = mdt.ymd(2019, 3, 11).and_hms(4,0,0).timestamp();
-        assert_eq!(elap(crt, now, offset, 4), 130);
-        let now = mdt.ymd(2019, 3, 12).and_hms(4,0,0).timestamp();
-        assert_eq!(elap(crt, now, offset, 4), 131);
-
-
-
-        // Find initial conditions with remainder of days calculation
-        // in the range 0 to 3600. These will be problematic when a
-        // transition to/from DST makes a day an hour shorter.
-        //
-        // Remainder of the days calculation is in the range 0 to 3600
-        // if creation time is in the hour before rollover time. These
-        // cases will be problematic when a transition to DST make the
-        // day one hour shorter.
-        println!();
-        println!("remainder 0 to 3600");
-        let crt = mst.ymd(2019, 3, 3).and_hms(4, 0, 0).timestamp();
-        let offset = mst.utc_minus_local() / 60;
-        let now = mst.ymd(2019, 3, 4).and_hms(4,0,0).timestamp();
-        // assert_eq!(elap(crt, now, offset, 4), 0);
-        elap(crt, now, offset, 4);
-        let crt = mst.ymd(2019, 3, 3).and_hms(3, 0, 0).timestamp();
-        let offset = mst.utc_minus_local() / 60;
-        let now = mst.ymd(2019, 3, 4).and_hms(4,0,0).timestamp();
-        // assert_eq!(elap(crt, now, offset, 4), 0);
-        elap(crt, now, offset, 4);
-
-
-        // Find initial conditions with remainder of days calculation
-        // in the range 82800 to 86399. These will be problematic when
-        // a transition to/from DST makes a day an hour longer.
-        println!();
-        println!("remainder 82800 to 86399");
-        let crt = mst.ymd(2019, 3, 3).and_hms(4, 0, 1).timestamp();
-        let offset = mst.utc_minus_local() / 60;
-        let now = mst.ymd(2019, 3, 4).and_hms(4,0,0).timestamp();
-        // assert_eq!(elap(crt, now, offset, 4), 0);
-        elap(crt, now, offset, 4);
-        let crt = mst.ymd(2019, 3, 3).and_hms(5, 0, 0).timestamp();
-        let offset = mst.utc_minus_local() / 60;
-        let now = mst.ymd(2019, 3, 4).and_hms(4,0,0).timestamp();
-        // assert_eq!(elap(crt, now, offset, 4), 0);
-        elap(crt, now, offset, 4);
-
-        // sure to fail
-        assert_eq!(111, 222);
-
-=======
         assert_eq!(elap(crt, now, mdt_offset, mst_offset, 4), 3);
 
         // try a bunch of combinations of creation time, current time, and rollover hour
@@ -989,6 +247,768 @@
                 }
             }
         }
->>>>>>> a5613523
+
+        // Ian Goodacre tests start here
+        // Test daylight saving time shift handling
+        // For TZ America/Denver
+        // To MDT 11 Mar 2018 at 2am
+        // To MST 4 Nov 2018 at 2am
+        println!();
+        let crt = mdt.ymd(2018, 10, 29).and_hms(3, 0, 0).timestamp();
+        let offset = mdt.utc_minus_local() / 60;
+        // Test times up to rollover time on creation date
+        let now = mdt.ymd(2018, 10, 29).and_hms(3,0,0).timestamp();
+        assert_eq!(elap(crt, now, mdt_offset, mdt_offset, 4), 0);
+        let now = mdt.ymd(2018, 10, 29).and_hms(3,59,59).timestamp();
+        assert_eq!(elap(crt, now, mdt_offset, mdt_offset, 4), 0);
+        // For historical reasons, when crt is before rollover time
+        // and now is after rollover time on creation date, and up
+        // to rollover time of the next day, days_elapsed is 0
+        // instead of 1
+        let now = mdt.ymd(2018, 10, 29).and_hms(4,0,0).timestamp();
+        assert_eq!(elap(crt, now, mdt_offset, mdt_offset, 4), 0);
+        let now = mdt.ymd(2018, 10, 29).and_hms(10,0,0).timestamp();
+        assert_eq!(elap(crt, now, mdt_offset, mdt_offset, 4), 0);
+        let now = mdt.ymd(2018, 10, 29).and_hms(23,59,59).timestamp();
+        assert_eq!(elap(crt, now, mdt_offset, mdt_offset, 4), 0);
+        let now = mdt.ymd(2018, 10, 30).and_hms(0,0,0).timestamp();
+        assert_eq!(elap(crt, now, mdt_offset, mdt_offset, 4), 0);
+        let now = mdt.ymd(2018, 10, 30).and_hms(1,0,0).timestamp();
+        assert_eq!(elap(crt, now, mdt_offset, mdt_offset, 4), 0);
+        let now = mdt.ymd(2018, 10, 30).and_hms(2,0,0).timestamp();
+        assert_eq!(elap(crt, now, mdt_offset, mdt_offset, 4), 0);
+        let now = mdt.ymd(2018, 10, 30).and_hms(3,0,0).timestamp();
+        assert_eq!(elap(crt, now, mdt_offset, mdt_offset, 4), 0);
+        // days elapsed becomes 1 at the rollover time on the day
+        // following the creation date and not a second sooner
+        let now = mdt.ymd(2018, 10, 30).and_hms(3,59,59).timestamp();
+        assert_eq!(elap(crt, now, mdt_offset, mdt_offset, 4), 0);
+        let now = mdt.ymd(2018, 10, 30).and_hms(4,0,0).timestamp();
+        assert_eq!(elap(crt, now, mdt_offset, mdt_offset, 4), 1);
+        // days elapsed should increment by 1 each day, from 
+        // the rollover time and remain constant until then
+        let now = mdt.ymd(2018, 10, 31).and_hms(0,0,0).timestamp();
+        assert_eq!(elap(crt, now, mdt_offset, mdt_offset, 4), 1);
+        let now = mdt.ymd(2018, 10, 31).and_hms(1,0,0).timestamp();
+        assert_eq!(elap(crt, now, mdt_offset, mdt_offset, 4), 1);
+        let now = mdt.ymd(2018, 10, 31).and_hms(2,0,0).timestamp();
+        assert_eq!(elap(crt, now, mdt_offset, mdt_offset, 4), 1);
+        let now = mdt.ymd(2018, 10, 31).and_hms(3,0,0).timestamp();
+        assert_eq!(elap(crt, now, mdt_offset, mdt_offset, 4), 1);
+        let now = mdt.ymd(2018, 10, 31).and_hms(3,59,59).timestamp();
+        assert_eq!(elap(crt, now, mdt_offset, mdt_offset, 4), 1);
+        let now = mdt.ymd(2018, 10, 31).and_hms(4,0,0).timestamp();
+        assert_eq!(elap(crt, now, mdt_offset, mdt_offset, 4), 2);
+        let now = mdt.ymd(2018, 11, 1).and_hms(0,0,0).timestamp();
+        assert_eq!(elap(crt, now, mdt_offset, mdt_offset, 4), 2);
+        let now = mdt.ymd(2018, 11, 1).and_hms(3,59,59).timestamp();
+        assert_eq!(elap(crt, now, mdt_offset, mdt_offset, 4), 2);
+        let now = mdt.ymd(2018, 11, 1).and_hms(4,0,0).timestamp();
+        assert_eq!(elap(crt, now, mdt_offset, mdt_offset, 4), 3);
+        let now = mdt.ymd(2018, 11, 2).and_hms(0,0,0).timestamp();
+        assert_eq!(elap(crt, now, mdt_offset, mdt_offset, 4), 3);
+        let now = mdt.ymd(2018, 11, 2).and_hms(3,59,59).timestamp();
+        assert_eq!(elap(crt, now, mdt_offset, mdt_offset, 4), 3);
+        let now = mdt.ymd(2018, 11, 2).and_hms(4,0,0).timestamp();
+        assert_eq!(elap(crt, now, mdt_offset, mdt_offset, 4), 4);
+        let now = mdt.ymd(2018, 11, 3).and_hms(0,0,0).timestamp();
+        assert_eq!(elap(crt, now, mdt_offset, mdt_offset, 4), 4);
+        let now = mdt.ymd(2018, 11, 3).and_hms(3,59,59).timestamp();
+        assert_eq!(elap(crt, now, mdt_offset, mdt_offset, 4), 4);
+        let now = mdt.ymd(2018, 11, 3).and_hms(4,0,0).timestamp();
+        assert_eq!(elap(crt, now, mdt_offset, mdt_offset, 4), 5);
+        let now = mdt.ymd(2018, 11, 3).and_hms(23,0,0).timestamp();
+        assert_eq!(elap(crt, now, mdt_offset, mdt_offset, 4), 5);
+        let now = mdt.ymd(2018, 11, 3).and_hms(23,59,59).timestamp();
+        assert_eq!(elap(crt, now, mdt_offset, mdt_offset, 4), 5);
+        // On 4 Nov, switch to MST at 2am
+        // Until the switch, days elapsed should be 5
+        let now = mdt.ymd(2018, 11, 4).and_hms(0,0,0).timestamp();
+        // This test sets new only one second after the previous
+        // successful test. The problem is that it is the next day
+        // before rollover time but the calculation of days elapsed
+        // doesn't recognize the start of the next day until a whole
+        // multiple of 86400 seconds after the start time.
+        assert_eq!(elap(crt, now, mdt_offset, mdt_offset, 4), 5);
+        let now = mdt.ymd(2018, 11, 4).and_hms(1,0,0).timestamp();
+        assert_eq!(elap(crt, now, mdt_offset, mdt_offset, 4), 5);
+        let now = mdt.ymd(2018, 11, 4).and_hms(1,59,59).timestamp();
+        assert_eq!(elap(crt, now, mdt_offset, mdt_offset, 4), 5);
+        // Make sure both ends of the fold are correct
+        // Test the fold - 2am MDT is 1am MST
+        println!("the fold");
+        println!("{}", mdt.ymd(2018, 11, 4).and_hms(2,0,0).timestamp());
+        println!("{}", mst.ymd(2018, 11, 4).and_hms(1,0,0).timestamp());
+        println!("{}", mst.ymd(2018, 11, 4).and_hms(2,0,0).timestamp());
+        let now = mdt.ymd(2018, 11, 4).and_hms(2,0,0).timestamp();
+        assert_eq!(elap(crt, now, mdt_offset, mdt_offset, 4), 5);
+        let offset = mst.utc_minus_local() / 60;
+        let now = mst.ymd(2018, 11, 4).and_hms(1,0,0).timestamp();
+        assert_eq!(elap(crt, now, mdt_offset, mst_offset, 4), 5);
+        // 2am MST is one hour after 2am MDT
+        let now = mst.ymd(2018, 11, 4).and_hms(2,0,0).timestamp();
+        assert_eq!(elap(crt, now, mdt_offset, mst_offset, 4), 5);
+        // After the fold, until rollover time
+        // days elapsed should remain 5
+        let now = mst.ymd(2018, 11, 4).and_hms(3,0,0).timestamp();
+        assert_eq!(elap(crt, now, mdt_offset, mst_offset, 4), 5);
+        // days elapsed should increment to 6 at the rollover time
+        // and not a second sooner
+        let now = mst.ymd(2018, 11, 4).and_hms(3,59,59).timestamp();
+        assert_eq!(elap(crt, now, mdt_offset, mst_offset, 4), 5);
+        let now = mst.ymd(2018, 11, 4).and_hms(4,0,0).timestamp();
+        assert_eq!(elap(crt, now, mdt_offset, mst_offset, 4), 6);
+        // days elapsed should remain 6 untl rollover on 5 Nov
+        let now = mst.ymd(2018, 11, 4).and_hms(23,59,59).timestamp();
+        assert_eq!(elap(crt, now, mdt_offset, mst_offset, 4), 6);
+        let now = mst.ymd(2018, 11, 5).and_hms(0,0,0).timestamp();
+        assert_eq!(elap(crt, now, mdt_offset, mst_offset, 4), 6);
+        let now = mst.ymd(2018, 11, 5).and_hms(1,0,0).timestamp();
+        assert_eq!(elap(crt, now, mdt_offset, mst_offset, 4), 6);
+        let now = mst.ymd(2018, 11, 5).and_hms(2,0,0).timestamp();
+        assert_eq!(elap(crt, now, mdt_offset, mst_offset, 4), 6);
+        let now = mst.ymd(2018, 11, 5).and_hms(3,0,0).timestamp();
+        assert_eq!(elap(crt, now, mdt_offset, mst_offset, 4), 6);
+        let now = mst.ymd(2018, 11, 5).and_hms(3,59,59).timestamp();
+        assert_eq!(elap(crt, now, mdt_offset, mst_offset, 4), 6);
+        let now = mst.ymd(2018, 11, 5).and_hms(4,0,0).timestamp();
+        assert_eq!(elap(crt, now, mdt_offset, mst_offset, 4), 7);
+        // Similarly on subsequent days
+        let now = mst.ymd(2018, 11, 5).and_hms(23,59,59).timestamp();
+        assert_eq!(elap(crt, now, mdt_offset, mst_offset, 4), 7);
+        let now = mst.ymd(2018, 11, 6).and_hms(0,0,0).timestamp();
+        assert_eq!(elap(crt, now, mdt_offset, mst_offset, 4), 7);
+        let now = mst.ymd(2018, 11, 6).and_hms(1,0,0).timestamp();
+        assert_eq!(elap(crt, now, mdt_offset, mst_offset, 4), 7);
+        let now = mst.ymd(2018, 11, 6).and_hms(2,0,0).timestamp();
+        assert_eq!(elap(crt, now, mdt_offset, mst_offset, 4), 7);
+        let now = mst.ymd(2018, 11, 6).and_hms(3,0,0).timestamp();
+        assert_eq!(elap(crt, now, mdt_offset, mst_offset, 4), 7);
+        let now = mst.ymd(2018, 11, 6).and_hms(3,59,59).timestamp();
+        assert_eq!(elap(crt, now, mdt_offset, mst_offset, 4), 7);
+        let now = mst.ymd(2018, 11, 6).and_hms(4,0,0).timestamp();
+        assert_eq!(elap(crt, now, mdt_offset, mst_offset, 4), 8);
+        let now = mst.ymd(2018, 11, 6).and_hms(23,59,59).timestamp();
+        assert_eq!(elap(crt, now, mdt_offset, mst_offset, 4), 8);
+        let now = mst.ymd(2018, 11, 7).and_hms(0,0,0).timestamp();
+        assert_eq!(elap(crt, now, mdt_offset, mst_offset, 4), 8);
+        let now = mst.ymd(2018, 11, 7).and_hms(1,0,0).timestamp();
+        assert_eq!(elap(crt, now, mdt_offset, mst_offset, 4), 8);
+        let now = mst.ymd(2018, 11, 7).and_hms(2,0,0).timestamp();
+        assert_eq!(elap(crt, now, mdt_offset, mst_offset, 4), 8);
+
+        //
+        //
+        // Now test a few points with crt at rollover time
+        println!();
+        let crt = mdt.ymd(2018, 10, 29).and_hms(4, 0, 0).timestamp();
+        let offset = mdt.utc_minus_local() / 60;
+        // Test times up to rollover time on creation date
+        let now = mdt.ymd(2018, 10, 29).and_hms(4,0,0).timestamp();
+        assert_eq!(elap(crt, now, mdt_offset, mdt_offset, 4), 0);
+        let now = mdt.ymd(2018, 10, 30).and_hms(0,0,0).timestamp();
+        assert_eq!(elap(crt, now, mdt_offset, mdt_offset, 4), 0);
+        // It seems that days elapsed doesn't get to 1 until 
+        // a full day has elapsed (i.e. the second rollover time
+        // at or after creation time). If creation time is just after
+        // rollover time, day 0 could be 47 hours long.
+        let now = mdt.ymd(2018, 10, 30).and_hms(4,0,0).timestamp();
+        assert_eq!(elap(crt, now, mdt_offset, mdt_offset, 4), 1);
+        let now = mdt.ymd(2018, 10, 31).and_hms(0,0,0).timestamp();
+        assert_eq!(elap(crt, now, mdt_offset, mdt_offset, 4), 1);
+        let now = mdt.ymd(2018, 10, 31).and_hms(4,0,0).timestamp();
+        assert_eq!(elap(crt, now, mdt_offset, mdt_offset, 4), 2);
+
+        //
+        //
+        // Now test a few points with crt just after rollover time
+        println!();
+        let crt = mdt.ymd(2018, 10, 29).and_hms(5, 0, 0).timestamp();
+        let offset = mdt.utc_minus_local() / 60;
+        // Test times up to rollover time on creation date
+        let now = mdt.ymd(2018, 10, 29).and_hms(4,0,0).timestamp();
+        assert_eq!(elap(crt, now, mdt_offset, mdt_offset, 4), 0);
+        let now = mdt.ymd(2018, 10, 30).and_hms(0,0,0).timestamp();
+        assert_eq!(elap(crt, now, mdt_offset, mdt_offset, 4), 0);
+        let now = mdt.ymd(2018, 10, 30).and_hms(4,0,0).timestamp();
+        assert_eq!(elap(crt, now, mdt_offset, mdt_offset, 4), 1);
+        let now = mdt.ymd(2018, 10, 31).and_hms(0,0,0).timestamp();
+        assert_eq!(elap(crt, now, mdt_offset, mdt_offset, 4), 1);
+        // With crt an hour after rollover time
+        // day 1 doesn't start until almost two days later
+        let now = mdt.ymd(2018, 10, 31).and_hms(4,0,0).timestamp();
+        assert_eq!(elap(crt, now, mdt_offset, mdt_offset, 4), 2);
+        let now = mdt.ymd(2018, 11, 1).and_hms(0,0,0).timestamp();
+        assert_eq!(elap(crt, now, mdt_offset, mdt_offset, 4), 2);
+        let now = mdt.ymd(2018, 11, 1).and_hms(3,59,59).timestamp();
+        assert_eq!(elap(crt, now, mdt_offset, mdt_offset, 4), 2);
+        let now = mdt.ymd(2018, 11, 1).and_hms(4,0,0).timestamp();
+        assert_eq!(elap(crt, now, mdt_offset, mdt_offset, 4), 3);
+        let now = mdt.ymd(2018, 11, 1).and_hms(4,59,59).timestamp();
+        assert_eq!(elap(crt, now, mdt_offset, mdt_offset, 4), 3);
+        let now = mdt.ymd(2018, 11, 1).and_hms(5,0,0).timestamp();
+        assert_eq!(elap(crt, now, mdt_offset, mdt_offset, 4), 3);
+        let now = mdt.ymd(2018, 11, 1).and_hms(6,0,0).timestamp();
+        assert_eq!(elap(crt, now, mdt_offset, mdt_offset, 4), 3);
+        let now = mdt.ymd(2018, 11, 1).and_hms(7,0,0).timestamp();
+        assert_eq!(elap(crt, now, mdt_offset, mdt_offset, 4), 3);
+        let now = mdt.ymd(2018, 11, 1).and_hms(23,59,59).timestamp();
+        assert_eq!(elap(crt, now, mdt_offset, mdt_offset, 4), 3);
+        let now = mdt.ymd(2018, 11, 2).and_hms(0,0,0).timestamp();
+        assert_eq!(elap(crt, now, mdt_offset, mdt_offset, 4), 3);
+
+        //
+        //
+        // Now test a few points with crt at the end of the day
+        // Day 1 starts on 31 Oct again. If crt is after rollover
+        // time, it makes no difference how much after - day 1 is
+        // rollover time two days after creation day.
+        //
+        println!();
+        let crt = mdt.ymd(2018, 10, 29).and_hms(23, 59, 59).timestamp();
+        let offset = mdt.utc_minus_local() / 60;
+        let now = mdt.ymd(2018, 10, 30).and_hms(3,59,59).timestamp();
+        assert_eq!(elap(crt, now, mdt_offset, mdt_offset, 4), 0);
+        let now = mdt.ymd(2018, 10, 30).and_hms(4,0,0).timestamp();
+        assert_eq!(elap(crt, now, mdt_offset, mdt_offset, 4), 1);
+
+
+        //
+        //
+        // Test possibly the extreme case of duration of day 0
+        //
+        println!();
+        let crt = mdt.ymd(2018, 10, 29).and_hms(1, 0, 0).timestamp();
+        let offset = mdt.utc_minus_local() / 60;
+        let now = mdt.ymd(2018, 10, 29).and_hms(0,0,0).timestamp();
+        assert_eq!(elap(crt, now, mdt_offset, mdt_offset, 0), 0);
+        let now = mdt.ymd(2018, 10, 29).and_hms(23,59,59).timestamp();
+        assert_eq!(elap(crt, now, mdt_offset, mdt_offset, 0), 0);
+        let now = mdt.ymd(2018, 10, 30).and_hms(0,0,0).timestamp();
+        assert_eq!(elap(crt, now, mdt_offset, mdt_offset, 0), 1);
+        let now = mdt.ymd(2018, 10, 31).and_hms(0,0,0).timestamp();
+        assert_eq!(elap(crt, now, mdt_offset, mdt_offset, 0), 2);
+        let now = mdt.ymd(2018, 10, 31).and_hms(1,0,0).timestamp();
+        assert_eq!(elap(crt, now, mdt_offset, mdt_offset, 0), 2);
+        let now = mdt.ymd(2018, 10, 31).and_hms(4,0,0).timestamp();
+        assert_eq!(elap(crt, now, mdt_offset, mdt_offset, 0), 2);
+        let now = mdt.ymd(2018, 10, 31).and_hms(23,0,0).timestamp();
+        assert_eq!(elap(crt, now, mdt_offset, mdt_offset, 0), 2);
+        let now = mdt.ymd(2018, 11, 1).and_hms(0,0,0).timestamp();
+        assert_eq!(elap(crt, now, mdt_offset, mdt_offset, 0), 3);
+        let now = mdt.ymd(2018, 11, 1).and_hms(0,59,59).timestamp();
+        assert_eq!(elap(crt, now, mdt_offset, mdt_offset, 0), 3);
+        let now = mdt.ymd(2018, 11, 1).and_hms(1,0,0).timestamp();
+        assert_eq!(elap(crt, now, mdt_offset, mdt_offset, 0), 3);
+
+
+        //
+        //
+        // Now test a few points with crt after rollover time
+        println!();
+        let crt = mdt.ymd(2018, 10, 29).and_hms(6, 0, 0).timestamp();
+        let offset = mdt.utc_minus_local() / 60;
+        // days elapsed should be 0 for any time before creation time
+        // But at what point does it become 1? Previous tests suggest
+        // after the second rollover time after creation date. The
+        // first will be the day after creation day and the second will
+        // be the second day after creation day: 31 Oct at 4am.
+        let now = mdt.ymd(2018, 10, 29).and_hms(3,0,0).timestamp();
+        assert_eq!(elap(crt, now, mdt_offset, mdt_offset, 4), 0);
+        let now = mdt.ymd(2018, 10, 29).and_hms(3,59,59).timestamp();
+        assert_eq!(elap(crt, now, mdt_offset, mdt_offset, 4), 0);
+        let now = mdt.ymd(2018, 10, 29).and_hms(4,0,0).timestamp();
+        assert_eq!(elap(crt, now, mdt_offset, mdt_offset, 4), 0);
+        let now = mdt.ymd(2018, 10, 29).and_hms(10,0,0).timestamp();
+        assert_eq!(elap(crt, now, mdt_offset, mdt_offset, 4), 0);
+        let now = mdt.ymd(2018, 10, 29).and_hms(23,59,59).timestamp();
+        assert_eq!(elap(crt, now, mdt_offset, mdt_offset, 4), 0);
+        let now = mdt.ymd(2018, 10, 30).and_hms(0,0,0).timestamp();
+        assert_eq!(elap(crt, now, mdt_offset, mdt_offset, 4), 0);
+        let now = mdt.ymd(2018, 10, 30).and_hms(1,0,0).timestamp();
+        assert_eq!(elap(crt, now, mdt_offset, mdt_offset, 4), 0);
+        let now = mdt.ymd(2018, 10, 30).and_hms(2,0,0).timestamp();
+        assert_eq!(elap(crt, now, mdt_offset, mdt_offset, 4), 0);
+        let now = mdt.ymd(2018, 10, 30).and_hms(3,0,0).timestamp();
+        assert_eq!(elap(crt, now, mdt_offset, mdt_offset, 4), 0);
+        let now = mdt.ymd(2018, 10, 30).and_hms(3,59,59).timestamp();
+        assert_eq!(elap(crt, now, mdt_offset, mdt_offset, 4), 0);
+        let now = mdt.ymd(2018, 10, 30).and_hms(4,0,0).timestamp();
+        assert_eq!(elap(crt, now, mdt_offset, mdt_offset, 4), 1);
+        let now = mdt.ymd(2018, 10, 31).and_hms(0,0,0).timestamp();
+        assert_eq!(elap(crt, now, mdt_offset, mdt_offset, 4), 1);
+        let now = mdt.ymd(2018, 10, 31).and_hms(1,0,0).timestamp();
+        assert_eq!(elap(crt, now, mdt_offset, mdt_offset, 4), 1);
+        let now = mdt.ymd(2018, 10, 31).and_hms(2,0,0).timestamp();
+        assert_eq!(elap(crt, now, mdt_offset, mdt_offset, 4), 1);
+        let now = mdt.ymd(2018, 10, 31).and_hms(3,0,0).timestamp();
+        assert_eq!(elap(crt, now, mdt_offset, mdt_offset, 4), 1);
+        let now = mdt.ymd(2018, 10, 31).and_hms(3,59,59).timestamp();
+        assert_eq!(elap(crt, now, mdt_offset, mdt_offset, 4), 1);
+        let now = mdt.ymd(2018, 10, 31).and_hms(4,0,0).timestamp();
+        assert_eq!(elap(crt, now, mdt_offset, mdt_offset, 4), 2);
+        let now = mdt.ymd(2018, 11, 1).and_hms(0,0,0).timestamp();
+        assert_eq!(elap(crt, now, mdt_offset, mdt_offset, 4), 2);
+        let now = mdt.ymd(2018, 11, 1).and_hms(3,59,59).timestamp();
+        assert_eq!(elap(crt, now, mdt_offset, mdt_offset, 4), 2);
+        let now = mdt.ymd(2018, 11, 1).and_hms(4,0,0).timestamp();
+        assert_eq!(elap(crt, now, mdt_offset, mdt_offset, 4), 3);
+        let now = mdt.ymd(2018, 11, 2).and_hms(0,0,0).timestamp();
+        assert_eq!(elap(crt, now, mdt_offset, mdt_offset, 4), 3);
+        let now = mdt.ymd(2018, 11, 2).and_hms(3,59,59).timestamp();
+        assert_eq!(elap(crt, now, mdt_offset, mdt_offset, 4), 3);
+        let now = mdt.ymd(2018, 11, 2).and_hms(4,0,0).timestamp();
+        assert_eq!(elap(crt, now, mdt_offset, mdt_offset, 4), 4);
+        let now = mdt.ymd(2018, 11, 2).and_hms(6,0,0).timestamp();
+        assert_eq!(elap(crt, now, mdt_offset, mdt_offset, 4), 4);
+        let now = mdt.ymd(2018, 11, 2).and_hms(23,59,59).timestamp();
+        assert_eq!(elap(crt, now, mdt_offset, mdt_offset, 4), 4);
+        let now = mdt.ymd(2018, 11, 3).and_hms(0,0,0).timestamp();
+        assert_eq!(elap(crt, now, mdt_offset, mdt_offset, 4), 4);
+        let now = mdt.ymd(2018, 11, 3).and_hms(3,59,59).timestamp();
+        assert_eq!(elap(crt, now, mdt_offset, mdt_offset, 4), 4);
+        let now = mdt.ymd(2018, 11, 3).and_hms(4,0,0).timestamp();
+        assert_eq!(elap(crt, now, mdt_offset, mdt_offset, 4), 5);
+        let now = mdt.ymd(2018, 11, 3).and_hms(23,59,59).timestamp();
+        assert_eq!(elap(crt, now, mdt_offset, mdt_offset, 4), 5);
+        // On 4 Nov, switch to MST at 2am
+        // Until the switch, days elapsed should be 5
+        let now = mdt.ymd(2018, 11, 4).and_hms(0,0,0).timestamp();
+        assert_eq!(elap(crt, now, mdt_offset, mdt_offset, 4), 5);
+        let now = mdt.ymd(2018, 11, 4).and_hms(1,0,0).timestamp();
+        assert_eq!(elap(crt, now, mdt_offset, mdt_offset, 4), 5);
+        let now = mdt.ymd(2018, 11, 4).and_hms(1,59,59).timestamp();
+        assert_eq!(elap(crt, now, mdt_offset, mdt_offset, 4), 5);
+        // Make sure both ends of the fold are correct
+        // Test the fold - 2am MDT is 1am MST
+        let now = mdt.ymd(2018, 11, 4).and_hms(2,0,0).timestamp();
+        assert_eq!(elap(crt, now, mdt_offset, mdt_offset, 4), 5);
+        let offset = mst.utc_minus_local() / 60;
+        let now = mst.ymd(2018, 11, 4).and_hms(1,0,0).timestamp();
+        assert_eq!(elap(crt, now, mdt_offset, mst_offset, 4), 5);
+        // 2am MST is one hour after 2am MDT
+        let now = mst.ymd(2018, 11, 4).and_hms(2,0,0).timestamp();
+        assert_eq!(elap(crt, now, mdt_offset, mst_offset, 4), 5);
+        // After the fold, until rollover time
+        // days elapsed should remain 4
+        let now = mst.ymd(2018, 11, 4).and_hms(3,0,0).timestamp();
+        assert_eq!(elap(crt, now, mdt_offset, mst_offset, 4), 5);
+        // days elapsed should increment to 6 at the rollover time
+        // and not a second sooner
+        let now = mst.ymd(2018, 11, 4).and_hms(3,59,59).timestamp();
+        assert_eq!(elap(crt, now, mdt_offset, mst_offset, 4), 5);
+        let now = mst.ymd(2018, 11, 4).and_hms(4,0,0).timestamp();
+        assert_eq!(elap(crt, now, mdt_offset, mst_offset, 4), 6);
+        let now = mst.ymd(2018, 11, 4).and_hms(4,59,59).timestamp();
+        assert_eq!(elap(crt, now, mdt_offset, mst_offset, 4), 6);
+        let now = mst.ymd(2018, 11, 4).and_hms(5,0,0).timestamp();
+        assert_eq!(elap(crt, now, mdt_offset, mst_offset, 4), 6);
+        let now = mst.ymd(2018, 11, 4).and_hms(6,0,0).timestamp();
+        assert_eq!(elap(crt, now, mdt_offset, mst_offset, 4), 6);
+        // days elapsed should remain 6 untl rollover on 5 Nov
+        let now = mst.ymd(2018, 11, 4).and_hms(23,59,59).timestamp();
+        assert_eq!(elap(crt, now, mdt_offset, mst_offset, 4), 6);
+        let now = mst.ymd(2018, 11, 5).and_hms(0,0,0).timestamp();
+        assert_eq!(elap(crt, now, mdt_offset, mst_offset, 4), 6);
+        let now = mst.ymd(2018, 11, 5).and_hms(1,0,0).timestamp();
+        assert_eq!(elap(crt, now, mdt_offset, mst_offset, 4), 6);
+        let now = mst.ymd(2018, 11, 5).and_hms(2,0,0).timestamp();
+        assert_eq!(elap(crt, now, mdt_offset, mst_offset, 4), 6);
+        let now = mst.ymd(2018, 11, 5).and_hms(3,0,0).timestamp();
+        assert_eq!(elap(crt, now, mdt_offset, mst_offset, 4), 6);
+        let now = mst.ymd(2018, 11, 5).and_hms(3,59,59).timestamp();
+        assert_eq!(elap(crt, now, mdt_offset, mst_offset, 4), 6);
+        let now = mst.ymd(2018, 11, 5).and_hms(4,0,0).timestamp();
+        assert_eq!(elap(crt, now, mdt_offset, mst_offset, 4), 7);
+        // Similarly on subsequent days
+        let now = mst.ymd(2018, 11, 5).and_hms(23,59,59).timestamp();
+        assert_eq!(elap(crt, now, mdt_offset, mst_offset, 4), 7);
+        let now = mst.ymd(2018, 11, 6).and_hms(0,0,0).timestamp();
+        assert_eq!(elap(crt, now, mdt_offset, mst_offset, 4), 7);
+        let now = mst.ymd(2018, 11, 6).and_hms(1,0,0).timestamp();
+        assert_eq!(elap(crt, now, mdt_offset, mst_offset, 4), 7);
+        let now = mst.ymd(2018, 11, 6).and_hms(2,0,0).timestamp();
+        assert_eq!(elap(crt, now, mdt_offset, mst_offset, 4), 7);
+        let now = mst.ymd(2018, 11, 6).and_hms(3,0,0).timestamp();
+        assert_eq!(elap(crt, now, mdt_offset, mst_offset, 4), 7);
+        let now = mst.ymd(2018, 11, 6).and_hms(3,59,59).timestamp();
+        assert_eq!(elap(crt, now, mdt_offset, mst_offset, 4), 7);
+        let now = mst.ymd(2018, 11, 6).and_hms(4,0,0).timestamp();
+        assert_eq!(elap(crt, now, mdt_offset, mst_offset, 4), 8);
+        let now = mst.ymd(2018, 11, 6).and_hms(23,59,59).timestamp();
+        assert_eq!(elap(crt, now, mdt_offset, mst_offset, 4), 8);
+        let now = mst.ymd(2018, 11, 7).and_hms(0,0,0).timestamp();
+        assert_eq!(elap(crt, now, mdt_offset, mst_offset, 4), 8);
+        let now = mst.ymd(2018, 11, 7).and_hms(1,0,0).timestamp();
+        assert_eq!(elap(crt, now, mdt_offset, mst_offset, 4), 8);
+        let now = mst.ymd(2018, 11, 7).and_hms(2,0,0).timestamp();
+        assert_eq!(elap(crt, now, mdt_offset, mst_offset, 4), 8);
+
+        //
+        //
+        // Test transition from MST to MDT
+        //
+        println!();
+        println!("MST to MDT");
+        let crt = mst.ymd(2019, 3, 3).and_hms(3, 0, 1).timestamp();
+        let offset = mst.utc_minus_local() / 60;
+        let now = mst.ymd(2019, 3, 3).and_hms(4,0,0).timestamp();
+        assert_eq!(elap(crt, now, mst_offset, mst_offset, 4), 0);
+        let now = mst.ymd(2019, 3, 4).and_hms(4,0,0).timestamp();
+        assert_eq!(elap(crt, now, mst_offset, mst_offset, 4), 1);
+        let now = mst.ymd(2019, 3, 5).and_hms(4,0,0).timestamp();
+        assert_eq!(elap(crt, now, mst_offset, mst_offset, 4), 2);
+        let now = mst.ymd(2019, 3, 6).and_hms(4,0,0).timestamp();
+        assert_eq!(elap(crt, now, mst_offset, mst_offset, 4), 3);
+        let now = mst.ymd(2019, 3, 9).and_hms(4,0,0).timestamp();
+        assert_eq!(elap(crt, now, mst_offset, mst_offset, 4), 6);
+        // On 10 Mar, switch to MDT at 2am
+        // Until the switch, days elapsed should be 5
+        let now = mst.ymd(2019, 3, 10).and_hms(0,0,0).timestamp();
+        assert_eq!(elap(crt, now, mst_offset, mst_offset, 4), 6);
+        let now = mst.ymd(2019, 3, 10).and_hms(1,0,0).timestamp();
+        assert_eq!(elap(crt, now, mst_offset, mst_offset, 4), 6);
+        println!("2am MST");
+        let now = mst.ymd(2019, 3, 10).and_hms(2,0,0).timestamp();
+        assert_eq!(elap(crt, now, mst_offset, mst_offset, 4), 6);
+        let offset = mdt.utc_minus_local() / 60;
+        println!("3am MDT");
+        let now = mdt.ymd(2019, 3, 10).and_hms(3,0,0).timestamp();
+        assert_eq!(elap(crt, now, mst_offset, mdt_offset, 4), 6);
+        let now = mdt.ymd(2019, 3, 10).and_hms(3,59,59).timestamp();
+        assert_eq!(elap(crt, now, mst_offset, mdt_offset, 4), 6);
+        let now = mdt.ymd(2019, 3, 10).and_hms(4,0,0).timestamp();
+        assert_eq!(elap(crt, now, mst_offset, mdt_offset, 4), 7);
+        let now = mdt.ymd(2019, 3, 10).and_hms(5,0,0).timestamp();
+        assert_eq!(elap(crt, now, mst_offset, mdt_offset, 4), 7);
+        let now = mdt.ymd(2019, 3, 11).and_hms(4,0,0).timestamp();
+        assert_eq!(elap(crt, now, mst_offset, mdt_offset, 4), 8);
+        let now = mdt.ymd(2019, 3, 12).and_hms(4,0,0).timestamp();
+        assert_eq!(elap(crt, now, mst_offset, mdt_offset, 4), 9);
+
+        // Now test around the transition MDT to MST
+        let now = mdt.ymd(2019, 11, 1).and_hms(4,0,0).timestamp();
+        assert_eq!(elap(crt, now, mst_offset, mdt_offset, 4), 243);
+        let now = mdt.ymd(2019, 11, 2).and_hms(4,0,0).timestamp();
+        assert_eq!(elap(crt, now, mst_offset, mdt_offset, 4), 244);
+        println!("2am MDT");
+        let now = mdt.ymd(2019, 11, 3).and_hms(2,0,0).timestamp();
+        assert_eq!(elap(crt, now, mst_offset, mdt_offset, 4), 244);
+        let offset = mst.utc_minus_local() / 60;
+        println!("1am MST");
+        let now = mst.ymd(2019, 11, 3).and_hms(1,0,0).timestamp();
+        assert_eq!(elap(crt, now, mst_offset, mst_offset, 4), 244);
+        let now = mst.ymd(2019, 11, 3).and_hms(2,0,0).timestamp();
+        assert_eq!(elap(crt, now, mst_offset, mst_offset, 4), 244);
+        let now = mst.ymd(2019, 11, 3).and_hms(3,0,0).timestamp();
+        assert_eq!(elap(crt, now, mst_offset, mst_offset, 4), 244);
+        let now = mst.ymd(2019, 11, 3).and_hms(4,0,0).timestamp();
+        assert_eq!(elap(crt, now, mst_offset, mst_offset, 4), 245);
+        let now = mst.ymd(2019, 11, 3).and_hms(5,0,0).timestamp();
+        assert_eq!(elap(crt, now, mst_offset, mst_offset, 4), 245);
+        let now = mst.ymd(2019, 11, 4).and_hms(4,0,0).timestamp();
+        assert_eq!(elap(crt, now, mst_offset, mst_offset, 4), 246);
+        let now = mst.ymd(2019, 11, 5).and_hms(4,0,0).timestamp();
+        assert_eq!(elap(crt, now, mst_offset, mst_offset, 4), 247);
+
+
+        //
+        //
+        // Test transition from MST to MDT
+        //
+        println!();
+        let crt = mst.ymd(2019, 3, 3).and_hms(4, 0, 0).timestamp();
+        let offset = mst.utc_minus_local() / 60;
+        let now = mst.ymd(2019, 3, 3).and_hms(4,0,0).timestamp();
+        assert_eq!(elap(crt, now, mst_offset, mst_offset, 4), 0);
+        let now = mst.ymd(2019, 3, 4).and_hms(4,0,0).timestamp();
+        assert_eq!(elap(crt, now, mst_offset, mst_offset, 4), 1);
+        let now = mst.ymd(2019, 3, 5).and_hms(4,0,0).timestamp();
+        assert_eq!(elap(crt, now, mst_offset, mst_offset, 4), 2);
+        let now = mst.ymd(2019, 3, 6).and_hms(4,0,0).timestamp();
+        assert_eq!(elap(crt, now, mst_offset, mst_offset, 4), 3);
+        let now = mst.ymd(2019, 3, 9).and_hms(4,0,0).timestamp();
+        assert_eq!(elap(crt, now, mst_offset, mst_offset, 4), 6);
+
+        // On 10 Mar, switch to MDT at 2am
+        // Until the switch, days elapsed should be 5
+        let now = mst.ymd(2019, 3, 10).and_hms(0,0,0).timestamp();
+        assert_eq!(elap(crt, now, mst_offset, mst_offset, 4), 6);
+        let now = mst.ymd(2019, 3, 10).and_hms(1,0,0).timestamp();
+        assert_eq!(elap(crt, now, mst_offset, mst_offset, 4), 6);
+        let now = mst.ymd(2019, 3, 10).and_hms(2,0,0).timestamp();
+        assert_eq!(elap(crt, now, mst_offset, mst_offset, 4), 6);
+        let offset = mdt.utc_minus_local() / 60;
+        let now = mdt.ymd(2019, 3, 10).and_hms(3,0,0).timestamp();
+        assert_eq!(elap(crt, now, mst_offset, mdt_offset, 4), 6);
+        let now = mdt.ymd(2019, 3, 10).and_hms(3,59,59).timestamp();
+        assert_eq!(elap(crt, now, mst_offset, mdt_offset, 4), 6);
+        let now = mdt.ymd(2019, 3, 10).and_hms(4,0,0).timestamp();
+        assert_eq!(elap(crt, now, mst_offset, mdt_offset, 4), 7);
+        let now = mdt.ymd(2019, 3, 10).and_hms(5,0,0).timestamp();
+        assert_eq!(elap(crt, now, mst_offset, mdt_offset, 4), 7);
+        let now = mdt.ymd(2019, 3, 11).and_hms(4,0,0).timestamp();
+        assert_eq!(elap(crt, now, mst_offset, mdt_offset, 4), 8);
+        let now = mdt.ymd(2019, 3, 12).and_hms(4,0,0).timestamp();
+        assert_eq!(elap(crt, now, mst_offset, mdt_offset, 4), 9);
+
+
+        //
+        //
+        // Test transition from MST to MDT
+        //
+        println!();
+        let crt = mst.ymd(2019, 3, 3).and_hms(4, 0, 1).timestamp();
+        let offset = mst.utc_minus_local() / 60;
+        let now = mst.ymd(2019, 3, 3).and_hms(4,0,0).timestamp();
+        assert_eq!(elap(crt, now, mst_offset, mst_offset, 4), 0);
+        let now = mst.ymd(2019, 3, 4).and_hms(4,0,0).timestamp();
+        assert_eq!(elap(crt, now, mst_offset, mst_offset, 4), 1);
+        let now = mst.ymd(2019, 3, 5).and_hms(4,0,0).timestamp();
+        assert_eq!(elap(crt, now, mst_offset, mst_offset, 4), 2);
+        let now = mst.ymd(2019, 3, 6).and_hms(4,0,0).timestamp();
+        assert_eq!(elap(crt, now, mst_offset, mst_offset, 4), 3);
+        let now = mst.ymd(2019, 3, 9).and_hms(4,0,0).timestamp();
+        assert_eq!(elap(crt, now, mst_offset, mst_offset, 4), 6);
+
+        // On 10 Mar, switch to MDT at 2am
+        // Until the switch, days elapsed should be 5
+        let now = mst.ymd(2019, 3, 10).and_hms(0,0,0).timestamp();
+        assert_eq!(elap(crt, now, mst_offset, mst_offset, 4), 6);
+        let now = mst.ymd(2019, 3, 10).and_hms(1,0,0).timestamp();
+        assert_eq!(elap(crt, now, mst_offset, mst_offset, 4), 6);
+        let now = mst.ymd(2019, 3, 10).and_hms(2,0,0).timestamp();
+        assert_eq!(elap(crt, now, mst_offset, mst_offset, 4), 6);
+        let offset = mdt.utc_minus_local() / 60;
+        let now = mdt.ymd(2019, 3, 10).and_hms(3,0,0).timestamp();
+        assert_eq!(elap(crt, now, mst_offset, mdt_offset, 4), 6);
+        let now = mdt.ymd(2019, 3, 10).and_hms(3,59,59).timestamp();
+        assert_eq!(elap(crt, now, mst_offset, mdt_offset, 4), 6);
+        let now = mdt.ymd(2019, 3, 10).and_hms(4,0,0).timestamp();
+        assert_eq!(elap(crt, now, mst_offset, mdt_offset, 4), 7);
+        let now = mdt.ymd(2019, 3, 10).and_hms(5,0,0).timestamp();
+        assert_eq!(elap(crt, now, mst_offset, mdt_offset, 4), 7);
+        let now = mdt.ymd(2019, 3, 11).and_hms(4,0,0).timestamp();
+        assert_eq!(elap(crt, now, mst_offset, mdt_offset, 4), 8);
+        let now = mdt.ymd(2019, 3, 12).and_hms(4,0,0).timestamp();
+        assert_eq!(elap(crt, now, mst_offset, mdt_offset, 4), 9);
+
+
+
+        // If creation is less than one hour before rollover the
+        // remainder of the days calculation is less than 3600.
+        // This will be problematic if the collection is created
+        // during standard time as the subsequent transition to
+        // DST makes the day an hour shorter. On the day of the
+        // transition to DST, days will decrement at the time of
+        // transition to DST, causing a 1 day offset for the 
+        // duration of DST. Then, on the subsequent transition 
+        // from DST it will increment at the transition.
+        println!();
+        println!("remainder 0 to 3600");
+        let crt = mst.ymd(2019, 3, 3).and_hms(3, 0, 1).timestamp();
+        let offset = mst.utc_minus_local() / 60;
+        let now = mst.ymd(2019, 3, 4).and_hms(4,0,0).timestamp();
+        assert_eq!(elap(crt, now, mst_offset, mst_offset, 4), 1);
+        let now = mst.ymd(2019, 3, 5).and_hms(4,0,0).timestamp();
+        assert_eq!(elap(crt, now, mst_offset, mst_offset, 4), 2);
+        // At the transition to DST the day is an hour shorter
+        // causing days to not increment on the day of transition.
+        let now = mst.ymd(2019, 3, 9).and_hms(4,0,0).timestamp();
+        assert_eq!(elap(crt, now, mst_offset, mst_offset, 4), 6);
+        let now = mst.ymd(2019, 3, 10).and_hms(2,0,0).timestamp();
+        assert_eq!(elap(crt, now, mst_offset, mst_offset, 4), 6);
+        let offset = mdt.utc_minus_local() / 60;
+        let now = mdt.ymd(2019, 3, 10).and_hms(3,0,0).timestamp();
+        assert_eq!(elap(crt, now, mst_offset, mdt_offset, 4), 6);
+        let now = mdt.ymd(2019, 3, 10).and_hms(4,0,0).timestamp();
+        assert_eq!(elap(crt, now, mst_offset, mdt_offset, 4), 7);
+        let now = mdt.ymd(2019, 3, 11).and_hms(4,0,0).timestamp();
+        assert_eq!(elap(crt, now, mst_offset, mdt_offset, 4), 8);
+
+        let now = mdt.ymd(2019, 11, 1).and_hms(4,0,0).timestamp();
+        assert_eq!(elap(crt, now, mst_offset, mdt_offset, 4), 243);
+        let now = mdt.ymd(2019, 11, 2).and_hms(4,0,0).timestamp();
+        assert_eq!(elap(crt, now, mst_offset, mdt_offset, 4), 244);
+        let now = mdt.ymd(2019, 11, 3).and_hms(2,0,0).timestamp();
+        assert_eq!(elap(crt, now, mst_offset, mdt_offset, 4), 244);
+        let offset = mst.utc_minus_local() / 60;
+        let now = mst.ymd(2019, 11, 3).and_hms(1,0,0).timestamp();
+        assert_eq!(elap(crt, now, mst_offset, mst_offset, 4), 244);
+        let now = mst.ymd(2019, 11, 3).and_hms(2,0,0).timestamp();
+        assert_eq!(elap(crt, now, mst_offset, mst_offset, 4), 244);
+        let now = mst.ymd(2019, 11, 3).and_hms(3,0,0).timestamp();
+        assert_eq!(elap(crt, now, mst_offset, mst_offset, 4), 244);
+        let now = mst.ymd(2019, 11, 3).and_hms(4,0,0).timestamp();
+        assert_eq!(elap(crt, now, mst_offset, mst_offset, 4), 245);
+        let now = mst.ymd(2019, 11, 4).and_hms(4,0,0).timestamp();
+        assert_eq!(elap(crt, now, mst_offset, mst_offset, 4), 246);
+
+        // If creation is less than one hour after rollover the
+        // remainder of the days calculation is more than 82800.
+        // This will be problematic if the collection is created
+        // during DST as the subsequent transition to standard
+        // time makes the day an hour longer. On the day of the
+        // transition to standard time, days will increment at
+        // the time of transition to standard time, causing a 1
+        // day offset for the duration of standard time. Then,
+        // on the subsequent transition back to DST it will
+        // decrement at the transition.
+        println!();
+        println!("remainder 0 to 3600");
+        let crt = mdt.ymd(2018, 11, 1).and_hms(4, 59, 59).timestamp();
+        let offset = mdt.utc_minus_local() / 60;
+        let now = mdt.ymd(2018, 11, 2).and_hms(4,0,0).timestamp();
+        assert_eq!(elap(crt, now, mdt_offset, mdt_offset, 4), 1);
+        let now = mdt.ymd(2018, 11, 3).and_hms(4,0,0).timestamp();
+        assert_eq!(elap(crt, now, mdt_offset, mdt_offset, 4), 2);
+
+        // MDT to MST Sun 4 Nov 2018 at 2am
+        let now = mdt.ymd(2018, 11, 4).and_hms(2,0,0).timestamp();
+        assert_eq!(elap(crt, now, mdt_offset, mdt_offset, 4), 2);
+        let offset = mst.utc_minus_local() / 60;
+        let now = mst.ymd(2018, 11, 4).and_hms(1,0,0).timestamp();
+        assert_eq!(elap(crt, now, mdt_offset, mst_offset, 4), 2);
+        let now = mst.ymd(2018, 11, 4).and_hms(4,0,0).timestamp();
+        assert_eq!(elap(crt, now, mdt_offset, mst_offset, 4), 3);
+        let now = mst.ymd(2018, 11, 5).and_hms(4,0,0).timestamp();
+        assert_eq!(elap(crt, now, mdt_offset, mst_offset, 4), 4);
+        //...
+        let now = mst.ymd(2019, 3, 9).and_hms(4,0,0).timestamp();
+        assert_eq!(elap(crt, now, mdt_offset, mst_offset, 4), 128);
+
+        // MST to MDT Sun, 10 Mar 2019 at 2am
+        let now = mst.ymd(2019, 3, 10).and_hms(2,0,0).timestamp();
+        assert_eq!(elap(crt, now, mdt_offset, mst_offset, 4), 128);
+        let offset = mdt.utc_minus_local() / 60;
+        let now = mdt.ymd(2019, 3, 10).and_hms(3,0,0).timestamp();
+        assert_eq!(elap(crt, now, mdt_offset, mdt_offset, 4), 128);
+        let now = mdt.ymd(2019, 3, 10).and_hms(2,0,0).timestamp();
+        assert_eq!(elap(crt, now, mdt_offset, mdt_offset, 4), 128);
+        let now = mdt.ymd(2019, 3, 10).and_hms(3,0,0).timestamp();
+        assert_eq!(elap(crt, now, mdt_offset, mdt_offset, 4), 128);
+        let now = mdt.ymd(2019, 3, 10).and_hms(4,0,0).timestamp();
+        assert_eq!(elap(crt, now, mdt_offset, mdt_offset, 4), 129);
+
+        let now = mdt.ymd(2019, 3, 11).and_hms(4,0,0).timestamp();
+        assert_eq!(elap(crt, now, mdt_offset, mdt_offset, 4), 130);
+        let now = mdt.ymd(2019, 3, 12).and_hms(4,0,0).timestamp();
+        assert_eq!(elap(crt, now, mdt_offset, mdt_offset, 4), 131);
+
+
+        // Test Duration::days(1) at MST/MDT transitions
+        // let next_day_at = (rollover_today_datetime + Duration::days(1)).timestamp();
+        // First, a day that is not a MST/MDT transition
+        let start = mst.ymd(2019, 3, 3).and_hms(2,0,0);
+        let next_day_at = (start + Duration::days(1)).timestamp();
+        let end = start + Duration::days(1);
+        let start_ts = start.timestamp();
+        let end_ts = end.timestamp();
+        assert_eq!((end_ts - start_ts), 86400);
+
+        // MST to MDT Sun, 10 Mar 2019 at 2am
+        println!();
+        let mdt = FixedOffset::west(6 * 60 * 60);
+        let mst = FixedOffset::west(7 * 60 * 60);
+        let start = mst.ymd(2019, 3, 10).and_hms(0,0,0);
+        println!("start: {}", start);
+        let end = mdt.ymd(2019, 3, 11).and_hms(0,0,0);
+        println!("end: {}", end);
+        let elapsed_seconds = end.timestamp() - start.timestamp();
+        println!("elapsed_seconds: {}", elapsed_seconds);
+        let end2 = start + Duration::days(1);
+        println!("end2: {}", end2);
+        let elapsed_seconds2 = end2.timestamp() - start.timestamp();
+        println!("elapsed_seconds2: {}", elapsed_seconds2);
+        println!();
+
+
+        println!();
+        let start = Local.ymd(2019, 3, 10).and_hms(0,0,0);
+        println!("start: {}", start);
+        let end = Local.ymd(2019, 3, 11).and_hms(0,0,0);
+        println!("end: {}", end);
+        let elapsed_seconds = end.timestamp() - start.timestamp();
+        println!("elapsed_seconds: {}", elapsed_seconds);
+        let end2 = start + Duration::days(1);
+        println!("end2: {}", end2);
+        let elapsed_seconds2 = end2.timestamp() - start.timestamp();
+        println!("elapsed_seconds2: {}", elapsed_seconds2);
+        println!();
+
+
+        println!();
+        let start = Local.ymd(2019, 3, 10).and_hms(0,0,0);
+        println!("start: {}", start);
+        let end = Local.ymd(2019, 3, 11).and_hms(0,0,0);
+        println!("end: {}", end);
+        let elapsed_seconds = end.timestamp() - start.timestamp();
+        println!("elapsed_seconds: {}", elapsed_seconds);
+        let end2 = (start.date() + Duration::days(1)).and_hms(start.hour(), 0, 0);
+        println!("end2: {}", end2);
+        let elapsed_seconds2 = end2.timestamp() - start.timestamp();
+        println!("elapsed_seconds2: {}", elapsed_seconds2);
+        println!();
+
+
+        println!();
+        let mdt = FixedOffset::west(6 * 60 * 60);
+        let mst = FixedOffset::west(7 * 60 * 60);
+        let start = mst.ymd(2019, 3, 10).and_hms(0,0,0);
+        println!("start: {}", start);
+        let end = mdt.ymd(2019, 3, 11).and_hms(0,0,0);
+        println!("end: {}", end);
+        let elapsed_seconds = end.timestamp() - start.timestamp();
+        println!("elapsed_seconds: {}", elapsed_seconds);
+        let end2 = (start.date() + Duration::days(1)).and_hms(start.hour(), 0, 0);
+        println!("end2: {}", end2);
+        let elapsed_seconds2 = end2.timestamp() - start.timestamp();
+        println!("elapsed_seconds2: {}", elapsed_seconds2);
+        println!();
+
+
+
+
+        // Find initial conditions with remainder of days calculation
+        // in the range 0 to 3600. These will be problematic when a
+        // transition to/from DST makes a day an hour shorter.
+        //
+        // Remainder of the days calculation is in the range 0 to 3600
+        // if creation time is in the hour before rollover time. These
+        // cases will be problematic when a transition to DST make the
+        // day one hour shorter.
+        println!();
+        println!("remainder 0 to 3600");
+        let crt = mst.ymd(2019, 3, 3).and_hms(4, 0, 0).timestamp();
+        let offset = mst.utc_minus_local() / 60;
+        let now = mst.ymd(2019, 3, 4).and_hms(4,0,0).timestamp();
+        // assert_eq!(elap(crt, now, mst_offset, mst_offset, 4), 0);
+        elap(crt, now, mst_offset, mst_offset, 4);
+        let crt = mst.ymd(2019, 3, 3).and_hms(3, 0, 0).timestamp();
+        let offset = mst.utc_minus_local() / 60;
+        let now = mst.ymd(2019, 3, 4).and_hms(4,0,0).timestamp();
+        // assert_eq!(elap(crt, now, mst_offset, mst_offset, 4), 0);
+        elap(crt, now, mst_offset, mst_offset, 4);
+
+
+        // Find initial conditions with remainder of days calculation
+        // in the range 82800 to 86399. These will be problematic when
+        // a transition to/from DST makes a day an hour longer.
+        println!();
+        println!("remainder 82800 to 86399");
+        let crt = mst.ymd(2019, 3, 3).and_hms(4, 0, 1).timestamp();
+        let offset = mst.utc_minus_local() / 60;
+        let now = mst.ymd(2019, 3, 4).and_hms(4,0,0).timestamp();
+        // assert_eq!(elap(crt, now, mst_offset, mst_offset, 4), 0);
+        elap(crt, now, mst_offset, mst_offset, 4);
+        let crt = mst.ymd(2019, 3, 3).and_hms(5, 0, 0).timestamp();
+        let offset = mst.utc_minus_local() / 60;
+        let now = mst.ymd(2019, 3, 4).and_hms(4,0,0).timestamp();
+        // assert_eq!(elap(crt, now, mst_offset, mst_offset, 4), 0);
+        elap(crt, now, mst_offset, mst_offset, 4);
+
+        // sure to fail
+        assert_eq!(111, 222);
+
     }
 }